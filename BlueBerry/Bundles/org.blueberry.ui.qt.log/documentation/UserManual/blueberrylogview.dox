/**
<<<<<<< HEAD
\bundlemainpage{org_blueberry_ui_qt_log} The Logging Module
=======
\page org_blueberry_ui_qt_log The Logging Module
>>>>>>> 36f879a2

\image html Logging.png "Icon of the Module"

The Plug-In "Logging Module" records all logging output of events and progress as specified in the source code with time of occurence, level of importance (Info, Warning, Error, Fatal, Debug), the message given and where it happens. The logging starts once you activate the Plug-In in your main application. A screenshot of the main view of the Logging Module is shown next.

\image html LogView.png "Screenshot of the Logging Module"

There are different features available in the view. The filter text field allows for searching all log events containing a certain substring. Using the button "Copy to clipboard" on the bottom right you can copy the current content of the logging view to your clipboard. This enables you to insert the logging information to any text processing application.

You can also show more information on every logging message by activating the two checkboxes. In the simple view, leaving both checkboxes unchecked, you'll see logging messages and logging levels. A brief description of the logging levels can be found in the \ref LoggingPage "logging concept documentation". The checkbox "Category" adds a column for the category. The checkbox "Show Advanced Field" shows method, filename and linenumber where the logging message was emitted as well as the running time of the application. The next figure shows all information which can be shown in the Logging Module.

\image html LogViewExplain.png "Details on the Vizualized Logging Information"

*/<|MERGE_RESOLUTION|>--- conflicted
+++ resolved
@@ -1,9 +1,5 @@
 /**
-<<<<<<< HEAD
-\bundlemainpage{org_blueberry_ui_qt_log} The Logging Module
-=======
 \page org_blueberry_ui_qt_log The Logging Module
->>>>>>> 36f879a2
 
 \image html Logging.png "Icon of the Module"
 
