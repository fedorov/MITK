--- conflicted
+++ resolved
@@ -180,16 +180,9 @@
   {
     if (m_DataStorage.IsNotNull())
     {
-<<<<<<< HEAD
-      m_DataStorage->Add(m_Node);
-      m_DataStorage->Add(m_PlaneNode1, m_Node);
-      m_DataStorage->Add(m_PlaneNode2, m_Node);
-      m_DataStorage->Add(m_PlaneNode3, m_Node);
-=======
       m_DataStorage->Add(m_PlaneNode1);
       m_DataStorage->Add(m_PlaneNode2);
       m_DataStorage->Add(m_PlaneNode3);
->>>>>>> 677671c0
     }
   }
 }
