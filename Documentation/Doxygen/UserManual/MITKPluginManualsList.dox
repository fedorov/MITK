--- conflicted
+++ resolved
@@ -25,11 +25,7 @@
   \li \subpage org_mitk_views_volumevisualization
   \li \subpage org_mitk_gui_qt_dicom
   \li \subpage org_mitk_gui_qt_ultrasound
-<<<<<<< HEAD
-  \li \subpage org_mitk_views_fiberfoxview
   \li \subpage org_mitk_gui_qt_python
-=======
->>>>>>> 9e523cd7
 
 \section PluginListPageDevPluginList List of Plugins for Developer Use and Examples
 
