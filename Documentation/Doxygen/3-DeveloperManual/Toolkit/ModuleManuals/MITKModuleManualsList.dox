/**
\page MITKModuleManualsListPage MITK Module Manuals

\section MITKModuleManualsListPageOverview Overview

The modules are shared libraries that provide functionality that can be used by developers.

\section MITKModuleManualsListPageModuleManualList List of Module Manuals

  \li \subpage NavigationGeneralModulePage
  \li \subpage MitkOpenCL_Overview
  \li \subpage LegacyGLModule
  \li \subpage GeneratingDeviceModulesPage
  \li \subpage mitkPython_Overview
  \li \subpage USModulePage
<<<<<<< HEAD
  \li \subpage AnnotationModulePage
=======
  \li \subpage OverlaysModulePage
  \li \subpage ChartModule
>>>>>>> 184bd5bf

\section MITKModuleManualsListPageAdditionalInformation Additional Information on Certain Modules

  \li \ref PlanarPropertiesPage
  \li \subpage DiffusionImagingPropertiesPage
  \li \subpage ConnectomicsRenderingPropertiesPage

\section MITKMigrationGuides Migration Guides

  \li \subpage InteractionMigration
  \li \subpage GeometryMigration
  \li \subpage OverlayMigration
*/<|MERGE_RESOLUTION|>--- conflicted
+++ resolved
@@ -13,12 +13,8 @@
   \li \subpage GeneratingDeviceModulesPage
   \li \subpage mitkPython_Overview
   \li \subpage USModulePage
-<<<<<<< HEAD
   \li \subpage AnnotationModulePage
-=======
-  \li \subpage OverlaysModulePage
   \li \subpage ChartModule
->>>>>>> 184bd5bf
 
 \section MITKModuleManualsListPageAdditionalInformation Additional Information on Certain Modules
 
