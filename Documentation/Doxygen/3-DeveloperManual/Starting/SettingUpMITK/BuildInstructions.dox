--- conflicted
+++ resolved
@@ -80,11 +80,7 @@
    will download and build OpenCV 2.4)
  - <tt><b>MITK_USE_Python</b></tt> Enables Python wrapping in MITK. This will also
    configure ITK, VTK, and OpenCV (if enabled) to build Python wrappers.
-<<<<<<< HEAD
  - <tt><b>MITK_USE_Qt5</b></tt> Build MITK code which depends on Qt 5
-=======
- - <tt><b>MITK_USE_QT5</b></tt> Build MITK code which depends on Qt
->>>>>>> 9a15aa36
  - <tt><b>MITK_USE_SOFA</b></tt> Build MITK code which depends on SOFA (this will
    download and build SOFA)
 
