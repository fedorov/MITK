--- conflicted
+++ resolved
@@ -9,7 +9,7 @@
 <ul>
   <li> \ref  org_mitk_views_basicimageprocessing </li>
   <li> \ref  org_mitk_views_datamanager </li>
-  <li> \ref  org_mitk_gui_qt_dicom</li>
+  <li> \ref  org_mitk_gui_qt_dicombrowser</li>
   <li> \ref  org_mitk_gui_qt_dicominspector </li>
   <li> \ref  org_mitk_gui_qt_flowapplication </li>
   <li> \ref  org_mitk_gui_qt_imagecropper </li>
@@ -38,53 +38,6 @@
 
 \subpage PluginListSpecificPage
 
-<<<<<<< HEAD
-  \li \subpage org_blueberry_ui_qt_log
-  \li \subpage org_mitk_views_basicimageprocessing
-  \li \subpage org_mitk_views_cmdlinemodules
-  \li \subpage org_mitk_views_datamanager
-  \li \subpage org_mitk_gui_qt_dicombrowser
-  \li \subpage org_mitk_gui_qt_dicominspector
-  \li \subpage org_mitk_gui_qt_diffusionimaging
-  \li \subpage org_mitk_gui_qt_imagecropper
-  \li \subpage org_mitk_views_imagenavigator
-  \li \subpage org_mitk_gui_qt_measurementtoolbox
-  \li \subpage org_mitk_gui_qt_moviemaker
-  \li \subpage org_mitk_views_screenshotmaker
-  \li \subpage org_mitk_gui_qt_photoacoustics_imageprocessing
-  \li \subpage org_mitk_views_pointsetinteraction
-  \li \subpage org_mitk_gui_qt_pointsetinteractionmultispectrum
-  \li \subpage org_mitk_gui_qt_python
-  \li \subpage org_mitk_gui_qt_remeshing
-  \li \subpage org_mitk_views_segmentation
-  \li \subpage org_mitk_views_multilabelsegmentation
-  \li \subpage org_mitk_gui_qt_spectrocamrecorder
-  \li \subpage org_mitk_gui_qt_ultrasound
-  \li \subpage org_mitk_gui_qt_viewnavigator
-  \li \subpage org_mitk_views_volumevisualization
-  \li \subpage org_mitk_gui_qt_xnat
-  \li \subpage org_mitk_gui_qt_aicpregistration
-  \li \subpage org_mitk_gui_qt_igtlplugin
-  \li \subpage org_mitk_gui_qt_geometrytools
-  \li \subpage org_mitk_gui_qt_classificationsegmentation
-  \li \subpage org_mitk_gui_qt_matchpoint_algorithm_batch
-  \li \subpage org_mitk_gui_qt_matchpoint_algorithm_browser
-  \li \subpage org_mitk_gui_qt_matchpoint_algorithm_control
-  \li \subpage org_mitk_gui_qt_matchpoint_evaluator
-  \li \subpage org_mitk_gui_qt_matchpoint_framereg
-  \li \subpage org_mitk_gui_qt_matchpoint_manipulator
-  \li \subpage org_mitk_gui_qt_matchpoint_mapper
-  \li \subpage org_mitk_gui_qt_matchpoint_visualizer
-  \li \subpage org_mitk_gui_qt_cest
-  \li \subpage org_mitk_gui_qt_fit_genericfitting
-  \li \subpage org_mitk_gui_qt_fit_inspector
-  \li \subpage org_mitk_gui_qt_pharmacokinetics_mri
-  \li \subpage org_mitk_gui_qt_pharmacokinetics_pet
-  \li \subpage org_mitk_gui_qt_pharmacokinetics_concentration_mri
-  \li \subpage org_mitk_gui_qt_pharmacokinetics_curvedescriptor
-  
-\section PluginListPageDevPluginList List of Plugins for Developer Use and Examples
-=======
 <ul>
   <li> \ref  org_mitk_views_properties </li>
   <li> \ref  org_mitk_gui_qt_aicpregistration </li>
@@ -126,7 +79,6 @@
   <li> \ref  org_mitk_gui_qt_igt_app_echotrack </li>
   <li> \ref  org_mitk_gui_qt_xnat</li>
 </ul>
->>>>>>> 978e3fbf
 
 
 */