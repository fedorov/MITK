--- conflicted
+++ resolved
@@ -474,16 +474,6 @@
           string(REPLACE " " ";" module_c_flags "${module_c_flags}")
           target_compile_options(${MODULE_TARGET} PRIVATE ${module_c_flags})
         endif()
-<<<<<<< HEAD
-
-        if(NOT MODULE_C_MODULE)
-          # Add required compile features, currently works only for GNU (gcc) and Clang (not AppleClang).
-          # For all other cases, MITKConfig.cmake prints an error if CMAKE_CXX_STANDARD is not set to C++11
-          if((CMAKE_CXX_COMPILER_ID STREQUAL "GNU" AND GCC_VERSION VERSION_GREATER 4.6) OR
-             CMAKE_CXX_COMPILER_ID STREQUAL "Clang")
-            target_compile_features(${MODULE_TARGET} PUBLIC ${MITK_CXX_FEATURES})
-          endif()
-=======
         if(module_c_flags_debug)
           string(REPLACE " " ";" module_c_flags_debug "${module_c_flags_debug}")
           target_compile_options(${MODULE_TARGET} PRIVATE $<$<CONFIG:Debug>:${module_c_flags_debug}>)
@@ -500,7 +490,6 @@
         if(module_cxx_flags_debug)
           string(REPLACE " " ";" module_cxx_flags_debug "${module_cxx_flags_debug}")
           target_compile_options(${MODULE_TARGET} PRIVATE $<$<CONFIG:Debug>:${module_cxx_flags_debug}>)
->>>>>>> e6ca351a
         endif()
         if(module_cxx_flags_release)
           string(REPLACE " " ";" module_cxx_flags_release "${module_cxx_flags_release}")
