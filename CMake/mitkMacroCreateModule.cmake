##################################################################
#
# MITK_CREATE_MODULE
#
#! Creates a module for the automatic module dependency system within MITK.
#! Configurations are generated in the moduleConf directory.
#!
#! USAGE:
#!
#! \code
#! MITK_CREATE_MODULE( <moduleName>
#!     [INCLUDE_DIRS <include directories>]
#!     [INTERNAL_INCLUDE_DIRS <internally used include directories>]
#!     [DEPENDS <modules we need>]
#!     [PACKAGE_DEPENDS <packages we need, like ITK, VTK, QT>]
#!     [TARGET_DEPENDS <list of additional dependencies>
#!     [EXPORT_DEFINE <declspec macro name for dll exports>]
#!     [QT_MODULE]
#!     [HEADERS_ONLY]
#!     [WARNINGS_AS_ERRORS]
#! \endcode
#!
#! \param MODULE_NAME_IN The name for the new module
#! \param HEADERS_ONLY specify this if the modules just contains header files.
##################################################################
macro(MITK_CREATE_MODULE MODULE_NAME_IN)

  set(_macro_params
      SUBPROJECTS            # list of CDash labels
      VERSION                # module version number, e.g. "1.2.0"
      INCLUDE_DIRS           # exported include dirs (used in mitkMacroCreateModuleConf.cmake)
      INTERNAL_INCLUDE_DIRS  # include dirs internal to this module
      DEPENDS                # list of modules this module depends on
      DEPENDS_INTERNAL       # list of modules this module internally depends on
      PACKAGE_DEPENDS        # list of "packages this module depends on (e.g. Qt, VTK, etc.)
      TARGET_DEPENDS         # list of CMake targets this module should depend on
      EXPORT_DEFINE          # export macro name for public symbols of this module
      AUTOLOAD_WITH          # a module target name identifying the module which will trigger the
                             # automatic loading of this module
      ADDITIONAL_LIBS        # list of addidtional libraries linked to this module
      GENERATED_CPP          # not used (?)
     )

  set(_macro_options
      QT_MODULE              # the module makes use of Qt features and needs moc and ui generated files
      FORCE_STATIC           # force building this module as a static library
      HEADERS_ONLY           # this module is a headers-only library
      GCC_DEFAULT_VISIBILITY # do not use gcc visibility flags - all symbols will be exported
      NO_INIT                # do not create CppMicroServices initialization code
      WARNINGS_AS_ERRORS     # treat all compiler warnings as errors
     )

  MACRO_PARSE_ARGUMENTS(MODULE "${_macro_params}" "${_macro_options}" ${ARGN})

  set(MODULE_NAME ${MODULE_NAME_IN})

  if(MODULE_HEADERS_ONLY)
    set(MODULE_PROVIDES )
    if(MODULE_AUTOLOAD_WITH)
      message(SEND_ERROR "A headers only module cannot be auto-loaded")
    endif()
  else()
    set(MODULE_PROVIDES ${MODULE_NAME})
    if(NOT MODULE_NO_INIT AND NOT MODULE_NAME STREQUAL "Mitk")
      # Add a dependency to the "Mitk" module
      list(APPEND MODULE_DEPENDS Mitk)
    endif()
  endif()

  if(NOT MODULE_SUBPROJECTS)
    if(MITK_DEFAULT_SUBPROJECTS)
      set(MODULE_SUBPROJECTS ${MITK_DEFAULT_SUBPROJECTS})
    endif()
  endif()

  # check if the subprojects exist as targets
  if(MODULE_SUBPROJECTS)
    foreach(subproject ${MODULE_SUBPROJECTS})
      if(NOT TARGET ${subproject})
        message(SEND_ERROR "The subproject ${subproject} does not have a corresponding target")
      endif()
    endforeach()
  endif()

  # check and set-up auto-loading
  if(MODULE_AUTOLOAD_WITH)
    if(NOT TARGET "${MODULE_AUTOLOAD_WITH}")
      message(SEND_ERROR "The module target \"${MODULE_AUTOLOAD_WITH}\" specified as the auto-loading module for \"${MODULE_NAME}\" does not exist")
    endif()
    # create a meta-target if it does not already exist
    set(_module_autoload_meta_target "${MODULE_AUTOLOAD_WITH}-universe")
    if(NOT TARGET ${_module_autoload_meta_target})
      add_custom_target(${_module_autoload_meta_target})
    endif()
  endif()

  # assume worst case
  set(MODULE_IS_ENABLED 0)
  # first we check if we have an explicit module build list
  if(MITK_MODULES_TO_BUILD)
    list(FIND MITK_MODULES_TO_BUILD ${MODULE_NAME} _MOD_INDEX)
    if(_MOD_INDEX EQUAL -1)
      set(MODULE_IS_EXCLUDED 1)
    endif()
  endif()
  if(NOT MODULE_IS_EXCLUDED AND NOT (MODULE_QT_MODULE AND NOT MITK_USE_QT))
    # first of all we check for the dependencies
    MITK_CHECK_MODULE(_MISSING_DEP ${MODULE_DEPENDS})
    if(_MISSING_DEP)
      message("Module ${MODULE_NAME} won't be built, missing dependency: ${_MISSING_DEP}")
      set(MODULE_IS_ENABLED 0)
    else(_MISSING_DEP)
      set(MODULE_IS_ENABLED 1)
      # now check for every package if it is enabled. This overlaps a bit with
      # MITK_CHECK_MODULE ...
      foreach(_package ${MODULE_PACKAGE_DEPENDS})
        if((DEFINED MITK_USE_${_package}) AND NOT (MITK_USE_${_package}))
          message("Module ${MODULE_NAME} won't be built. Turn on MITK_USE_${_package} if you want to use it.")
          set(MODULE_IS_ENABLED 0)
        endif()
      endforeach()
      if(MODULE_IS_ENABLED)

        # clear variables defined in files.cmake
        set(RESOURCE_FILES )
        set(CPP_FILES )
        set(H_FILES )
        set(TXX_FILES )
        set(DOX_FILES )
        set(UI_FILES )
        set(MOC_H_FILES )
        set(QRC_FILES )

        # clear other variables
        set(Q${KITNAME}_GENERATED_MOC_CPP )
        set(Q${KITNAME}_GENERATED_QRC_CPP )
        set(Q${KITNAME}_GENERATED_UI_CPP )

        _MITK_CREATE_MODULE_CONF()
        if(NOT MODULE_EXPORT_DEFINE)
          set(MODULE_EXPORT_DEFINE ${MODULE_NAME}_EXPORT)
        endif(NOT MODULE_EXPORT_DEFINE)

        if(MITK_GENERATE_MODULE_DOT)
          message("MODULEDOTNAME ${MODULE_NAME}")
          foreach(dep ${MODULE_DEPENDS})
            message("MODULEDOT \"${MODULE_NAME}\" -> \"${dep}\" ; ")
          endforeach(dep)
        endif(MITK_GENERATE_MODULE_DOT)

        set(DEPENDS "${MODULE_DEPENDS}")
        set(DEPENDS_BEFORE "not initialized")
        set(PACKAGE_DEPENDS "${MODULE_PACKAGE_DEPENDS}")
        MITK_USE_MODULE("${MODULE_DEPENDS}")

        # ok, now create the module itself
        include_directories(. ${ALL_INCLUDE_DIRECTORIES})
        include(files.cmake)

        set(module_c_flags )
        set(module_c_flags_debug )
        set(module_c_flags_release )
        set(module_cxx_flags )
        set(module_cxx_flags_debug )
        set(module_cxx_flags_release )

        if(MODULE_GCC_DEFAULT_VISIBILITY)
          set(use_visibility_flags 0)
        else()
          # We only support hidden visibility for gcc for now. Clang 3.0 still has troubles with
          # correctly marking template declarations and explicit template instantiations as exported.
          # See http://comments.gmane.org/gmane.comp.compilers.clang.scm/50028
          # and http://llvm.org/bugs/show_bug.cgi?id=10113
          if(CMAKE_COMPILER_IS_GNUCXX)
            set(use_visibility_flags 1)
          else()
          #  set(use_visibility_flags 0)
          endif()
        endif()

        if(CMAKE_COMPILER_IS_GNUCXX)
          # MinGW does not export all symbols automatically, so no need to set flags.
          #
          # With gcc < 4.5, RTTI symbols from classes declared in third-party libraries
          # which are not "gcc visibility aware" are marked with hidden visibility in
          # DSOs which include the class declaration and which are compiled with
          # hidden visibility. This leads to dynamic_cast and exception handling problems.
          # While this problem could be worked around by sandwiching the include
          # directives for the third-party headers between "#pragma visibility push/pop"
          # statements, it is generally safer to just use default visibility with
          # gcc < 4.5.
          if(${GCC_VERSION} VERSION_LESS "4.5" OR MINGW)
            set(use_visibility_flags 0)
          endif()
        endif()

        if(use_visibility_flags)
<<<<<<< HEAD
          mitkFunctionCheckCompilerFlags2("-fvisibility=hidden" module_c_flags module_cxx_flags)
          mitkFunctionCheckCompilerFlags("-fvisibility-inlines-hidden" module_cxx_flags)
=======
          mitkFunctionCheckCAndCXXCompilerFlags("-fvisibility=hidden" module_c_flags module_cxx_flags)
          mitkFunctionCheckCAndCXXCompilerFlags("-fvisibility-inlines-hidden" module_c_flags module_cxx_flags)
>>>>>>> bc5caa81
        endif()

        configure_file(${MITK_SOURCE_DIR}/CMake/moduleExports.h.in ${CMAKE_BINARY_DIR}/${MODULES_CONF_DIRNAME}/${MODULE_NAME}Exports.h @ONLY)

        if(MODULE_WARNINGS_AS_ERRORS)
          if(MSVC_VERSION)
            mitkFunctionCheckCAndCXXCompilerFlags("/WX" module_c_flags module_cxx_flags)
          else()
            mitkFunctionCheckCAndCXXCompilerFlags("-Werror" module_c_flags module_cxx_flags)

            # The flag "c++0x-static-nonintegral-init" has been renamed in newer Clang
            # versions to "static-member-init", see
            # http://clang-developers.42468.n3.nabble.com/Wc-0x-static-nonintegral-init-gone-td3999651.html
            #
            # Also, older Clang and seemingly all gcc versions do not warn if unknown
            # "-no-*" flags are used, so CMake will happily append any -Wno-* flag to the
            # command line. This may get confusing if unrelated compiler errors happen and
            # the error output then additionally contains errors about unknown flags (which
            # is not the case if there were no compile errors).
            #
            # So instead of using -Wno-* we use -Wno-error=*, which will be properly rejected by
            # the compiler and if applicable, prints the specific warning as a real warning and
            # not as an error (although -Werror was given).

            mitkFunctionCheckCAndCXXCompilerFlags("-Wno-error=c++0x-static-nonintegral-init" module_c_flags module_cxx_flags)
            mitkFunctionCheckCAndCXXCompilerFlags("-Wno-error=static-member-init" module_c_flags module_cxx_flags)
            mitkFunctionCheckCAndCXXCompilerFlags("-Wno-error=unknown-warning" module_c_flags module_cxx_flags)
            mitkFunctionCheckCAndCXXCompilerFlags("-Wno-error=gnu" module_c_flags module_cxx_flags)

            # VNL headers throw a lot of these, not fixable for us at least in ITK 3
            mitkFunctionCheckCAndCXXCompilerFlags("-Wno-error=unused-parameter" module_c_flags module_cxx_flags)

            # Some DICOM header file in ITK
            mitkFunctionCheckCAndCXXCompilerFlags("-Wno-error=cast-align" module_c_flags module_cxx_flags)

          endif()
        endif(MODULE_WARNINGS_AS_ERRORS)

        if(MODULE_FORCE_STATIC)
          set(_STATIC STATIC)
        else()
          set(_STATIC )
        endif(MODULE_FORCE_STATIC)

        if(NOT MODULE_NO_INIT)
          set(MODULE_LIBNAME ${MODULE_PROVIDES})

          usFunctionGenerateModuleInit(CPP_FILES
                                       NAME ${MODULE_NAME}
                                       LIBRARY_NAME ${MODULE_LIBNAME}
                                       DEPENDS ${MODULE_DEPENDS} ${MODULE_DEPENDS_INTERNAL} ${MODULE_PACKAGE_DEPENDS}
                                       #VERSION ${MODULE_VERSION}
                                      )

          if(RESOURCE_FILES)
            set(res_dir Resources)
            set(binary_res_files )
            set(source_res_files )
            foreach(res_file ${RESOURCE_FILES})
              if(EXISTS ${CMAKE_CURRENT_BINARY_DIR}/${res_dir}/${res_file})
                list(APPEND binary_res_files "${res_file}")
              else()
                list(APPEND source_res_files "${res_file}")
              endif()
            endforeach()

            set(res_macro_args )
            if(binary_res_files)
              list(APPEND res_macro_args ROOT_DIR ${CMAKE_CURRENT_BINARY_DIR}/${res_dir}
                                         FILES ${binary_res_files})
            endif()
            if(source_res_files)
              list(APPEND res_macro_args ROOT_DIR ${CMAKE_CURRENT_SOURCE_DIR}/${res_dir}
                                         FILES ${source_res_files})
            endif()

            usFunctionEmbedResources(CPP_FILES
                                     LIBRARY_NAME ${MODULE_LIBNAME}
                                     ${res_macro_args})
          endif()

        endif()

        if(MODULE_QT_MODULE)
          if(UI_FILES)
            QT4_WRAP_UI(Q${KITNAME}_GENERATED_UI_CPP ${UI_FILES})
          endif(UI_FILES)

          if(MOC_H_FILES)
            QT4_WRAP_CPP(Q${KITNAME}_GENERATED_MOC_CPP ${MOC_H_FILES})
          endif(MOC_H_FILES)

          if(QRC_FILES)
            QT4_ADD_RESOURCES(Q${KITNAME}_GENERATED_QRC_CPP ${QRC_FILES})
          endif(QRC_FILES)

          set(Q${KITNAME}_GENERATED_CPP ${Q${KITNAME}_GENERATED_CPP} ${Q${KITNAME}_GENERATED_UI_CPP} ${Q${KITNAME}_GENERATED_MOC_CPP} ${Q${KITNAME}_GENERATED_QRC_CPP})
        endif()

        ORGANIZE_SOURCES(SOURCE ${CPP_FILES}
                         HEADER ${H_FILES}
                         TXX ${TXX_FILES}
                         DOC ${DOX_FILES}
                         UI ${UI_FILES}
                         QRC ${QRC_FILES}
                         MOC ${Q${KITNAME}_GENERATED_MOC_CPP}
                         GEN_QRC ${Q${KITNAME}_GENERATED_QRC_CPP}
                         GEN_UI ${Q${KITNAME}_GENERATED_UI_CPP})

        set(coverage_sources
            ${CPP_FILES} ${H_FILES} ${GLOBBED__H_FILES} ${CORRESPONDING__H_FILES} ${TXX_FILES}
            ${TOOL_CPPS} ${TOOL_GUI_CPPS})

        if(MODULE_SUBPROJECTS)
          set_property(SOURCE ${coverage_sources} APPEND PROPERTY LABELS ${MODULE_SUBPROJECTS} MITK)
        endif()

        if(NOT MODULE_HEADERS_ONLY)
          if(ALL_LIBRARY_DIRS)
            # LINK_DIRECTORIES applies only to targets which are added after the call to LINK_DIRECTORIES
            link_directories(${ALL_LIBRARY_DIRS})
          endif(ALL_LIBRARY_DIRS)

          add_library(${MODULE_PROVIDES} ${_STATIC}
                      ${coverage_sources} ${CPP_FILES_GENERATED} ${Q${KITNAME}_GENERATED_CPP}
                      ${DOX_FILES} ${UI_FILES} ${QRC_FILES})

          if(MODULE_TARGET_DEPENDS)
            add_dependencies(${MODULE_PROVIDES} ${MODULE_TARGET_DEPENDS})
          endif()

          if(MODULE_SUBPROJECTS)
            set_property(TARGET ${MODULE_PROVIDES} PROPERTY LABELS ${MODULE_SUBPROJECTS} MITK)
            foreach(subproject ${MODULE_SUBPROJECTS})
              add_dependencies(${subproject} ${MODULE_PROVIDES})
            endforeach()
          endif()

          if(ALL_LIBRARIES)
            target_link_libraries(${MODULE_PROVIDES} ${ALL_LIBRARIES})
          endif(ALL_LIBRARIES)

          if(MODULE_QT_MODULE AND QT_LIBRARIES)
            target_link_libraries(${MODULE_PROVIDES} ${QT_LIBRARIES})
          endif()

          if(MINGW)
            target_link_libraries(${MODULE_PROVIDES} ssp) # add stack smash protection lib
          endif()

          # Apply properties to the module target.
          # We cannot use set_target_properties like below since there is no way to
          # differentiate C/C++ and Releas/Debug flags using target properties.
          # See http://www.cmake.org/Bug/view.php?id=6493
          #set_target_properties(${MODULE_PROVIDES} PROPERTIES
          #                      COMPILE_FLAGS "${module_compile_flags}")
          set(CMAKE_C_FLAGS "${CMAKE_C_FLAGS} ${module_c_flags}")
          set(CMAKE_C_FLAGS_DEBUG "${CMAKE_C_FLAGS_DEBUG} ${module_c_flags_debug}")
          set(CMAKE_C_FLAGS_RELEASE "${CMAKE_C_FLAGS_RELEASE} ${module_c_flags_release}")
          set(CMAKE_CXX_FLAGS "${CMAKE_CXX_FLAGS} ${module_cxx_flags}")
          set(CMAKE_CXX_FLAGS_DEBUG "${CMAKE_CXX_FLAGS_DEBUG} ${module_cxx_flags_debug}")
          set(CMAKE_CXX_FLAGS_RELEASE "${CMAKE_CXX_FLAGS_RELEASE} ${module_cxx_flags_release}")

          # add the target name to a global property which is used in the top-level
          # CMakeLists.txt file to export the target
          set_property(GLOBAL APPEND PROPERTY MITK_MODULE_TARGETS ${MODULE_PROVIDES})
          if(MODULE_AUTOLOAD_WITH)
            # for auto-loaded modules, adapt the output directory
            add_dependencies(${_module_autoload_meta_target} ${MODULE_PROVIDES})
            if(WIN32)
              set(_module_output_prop RUNTIME_OUTPUT_DIRECTORY)
            else()
              set(_module_output_prop LIBRARY_OUTPUT_DIRECTORY)
            endif()
            set(_module_output_dir ${CMAKE_${_module_output_prop}}/${MODULE_AUTOLOAD_WITH})
            get_target_property(_module_is_imported ${MODULE_AUTOLOAD_WITH} IMPORTED)
            if(NOT _module_is_imported)
              # if the auto-loading module is not imported, get its location
              # and put the auto-load module relative to it.
              get_target_property(_module_output_dir ${MODULE_AUTOLOAD_WITH} ${_module_output_prop})
              set_target_properties(${MODULE_PROVIDES} PROPERTIES
                                    ${_module_output_prop} ${_module_output_dir}/${MODULE_AUTOLOAD_WITH})
            else()
              set_target_properties(${MODULE_PROVIDES} PROPERTIES
                                    ${_module_output_prop} ${CMAKE_${_module_output_prop}}/${MODULE_AUTOLOAD_WITH})
            endif()
            set_target_properties(${MODULE_PROVIDES} PROPERTIES
                                  MITK_AUTOLOAD_DIRECTORY ${MODULE_AUTOLOAD_WITH})

            # add the auto-load module name as a property
            set_property(TARGET ${MODULE_AUTOLOAD_WITH} APPEND PROPERTY MITK_AUTOLOAD_TARGETS ${MODULE_PROVIDES})
          else()
            # Add meta dependencies (e.g. on auto-load modules from depending modules)
            if(ALL_META_DEPENDENCIES)
              add_dependencies(${MODULE_PROVIDES} ${ALL_META_DEPENDENCIES})
            endif()
          endif()
        endif()

      endif(MODULE_IS_ENABLED)
    endif(_MISSING_DEP)
  endif(NOT MODULE_IS_EXCLUDED AND NOT (MODULE_QT_MODULE AND NOT MITK_USE_QT))

  if(NOT MODULE_IS_ENABLED)
    _MITK_CREATE_MODULE_CONF()
  endif(NOT MODULE_IS_ENABLED)

endmacro(MITK_CREATE_MODULE)<|MERGE_RESOLUTION|>--- conflicted
+++ resolved
@@ -195,13 +195,8 @@
         endif()
 
         if(use_visibility_flags)
-<<<<<<< HEAD
-          mitkFunctionCheckCompilerFlags2("-fvisibility=hidden" module_c_flags module_cxx_flags)
-          mitkFunctionCheckCompilerFlags("-fvisibility-inlines-hidden" module_cxx_flags)
-=======
           mitkFunctionCheckCAndCXXCompilerFlags("-fvisibility=hidden" module_c_flags module_cxx_flags)
           mitkFunctionCheckCAndCXXCompilerFlags("-fvisibility-inlines-hidden" module_c_flags module_cxx_flags)
->>>>>>> bc5caa81
         endif()
 
         configure_file(${MITK_SOURCE_DIR}/CMake/moduleExports.h.in ${CMAKE_BINARY_DIR}/${MODULES_CONF_DIRNAME}/${MODULE_NAME}Exports.h @ONLY)
