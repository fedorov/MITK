--- conflicted
+++ resolved
@@ -29,11 +29,7 @@
   set(MITK_SOURCE_DIR ${PROJECT_SOURCE_DIR})
   set(MITK_BINARY_DIR ${PROJECT_BINARY_DIR})
 else()
-<<<<<<< HEAD
   project(MITK VERSION 2018.04.99)
-=======
-  project(MITK VERSION 2018.04.00)
->>>>>>> 3453840a
   include_directories(SYSTEM ${MITK_SUPERBUILD_BINARY_DIR})
 endif()
 
