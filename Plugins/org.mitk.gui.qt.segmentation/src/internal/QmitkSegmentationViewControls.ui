--- conflicted
+++ resolved
@@ -121,31 +121,7 @@
     </widget>
    </item>
    <item>
-<<<<<<< HEAD
-    <widget class="QmitkLayersWidget" name="layersWidget" native="true">
-     <property name="sizePolicy">
-      <sizepolicy hsizetype="Minimum" vsizetype="Maximum">
-       <horstretch>0</horstretch>
-       <verstretch>0</verstretch>
-      </sizepolicy>
-     </property>
-    </widget>
-   </item>
-   <item>
-    <widget class="QmitkLabelsWidget" name="labelsWidget" native="true">
-     <property name="sizePolicy">
-      <sizepolicy hsizetype="Minimum" vsizetype="Maximum">
-       <horstretch>0</horstretch>
-       <verstretch>0</verstretch>
-      </sizepolicy>
-     </property>
-    </widget>
-   </item>
-   <item>
-    <widget class="QmitkLabelSetWidget" name="labelSetWidget" native="true">
-=======
     <widget class="QmitkMultiLabelManager" name="multiLabelWidget" native="true">
->>>>>>> f915713f
      <property name="sizePolicy">
       <sizepolicy hsizetype="Minimum" vsizetype="Maximum">
        <horstretch>0</horstretch>
