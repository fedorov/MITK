<?xml version="1.0" encoding="UTF-8"?>
<ui version="4.0">
 <class>ImageCropperControls</class>
 <widget class="QWidget" name="ImageCropperControls">
  <property name="geometry">
   <rect>
    <x>0</x>
    <y>0</y>
    <width>329</width>
    <height>863</height>
   </rect>
  </property>
  <property name="minimumSize">
   <size>
    <width>0</width>
    <height>0</height>
   </size>
  </property>
  <property name="windowTitle">
   <string>QmitkTemplate</string>
  </property>
  <layout class="QVBoxLayout" name="verticalLayout_2">
   <item>
    <layout class="QHBoxLayout" name="horizontalLayout_3">
     <property name="bottomMargin">
      <number>3</number>
     </property>
     <item>
      <widget class="QLabel" name="labelWarningImage">
       <property name="sizePolicy">
        <sizepolicy hsizetype="Minimum" vsizetype="Maximum">
         <horstretch>0</horstretch>
         <verstretch>0</verstretch>
        </sizepolicy>
       </property>
       <property name="styleSheet">
        <string notr="true">QLabel { color: rgb(255, 0, 0) }</string>
       </property>
       <property name="text">
        <string>Please select an image.</string>
       </property>
      </widget>
     </item>
     <item>
      <widget class="QLabel" name="labelWarningBB">
       <property name="palette">
        <palette>
         <active>
          <colorrole role="WindowText">
           <brush brushstyle="SolidPattern">
            <color alpha="255">
             <red>255</red>
             <green>0</green>
             <blue>0</blue>
            </color>
           </brush>
          </colorrole>
          <colorrole role="Button">
           <brush brushstyle="SolidPattern">
            <color alpha="255">
             <red>255</red>
             <green>0</green>
             <blue>0</blue>
            </color>
           </brush>
          </colorrole>
          <colorrole role="Light">
           <brush brushstyle="SolidPattern">
            <color alpha="255">
             <red>255</red>
             <green>127</green>
             <blue>127</blue>
            </color>
           </brush>
          </colorrole>
          <colorrole role="Midlight">
           <brush brushstyle="SolidPattern">
            <color alpha="255">
             <red>255</red>
             <green>63</green>
             <blue>63</blue>
            </color>
           </brush>
          </colorrole>
          <colorrole role="Dark">
           <brush brushstyle="SolidPattern">
            <color alpha="255">
             <red>127</red>
             <green>0</green>
             <blue>0</blue>
            </color>
           </brush>
          </colorrole>
          <colorrole role="Mid">
           <brush brushstyle="SolidPattern">
            <color alpha="255">
             <red>170</red>
             <green>0</green>
             <blue>0</blue>
            </color>
           </brush>
          </colorrole>
          <colorrole role="Text">
           <brush brushstyle="SolidPattern">
            <color alpha="255">
             <red>0</red>
             <green>0</green>
             <blue>0</blue>
            </color>
           </brush>
          </colorrole>
          <colorrole role="BrightText">
           <brush brushstyle="SolidPattern">
            <color alpha="255">
             <red>255</red>
             <green>255</green>
             <blue>255</blue>
            </color>
           </brush>
          </colorrole>
          <colorrole role="ButtonText">
           <brush brushstyle="SolidPattern">
            <color alpha="255">
             <red>0</red>
             <green>0</green>
             <blue>0</blue>
            </color>
           </brush>
          </colorrole>
          <colorrole role="Base">
           <brush brushstyle="SolidPattern">
            <color alpha="255">
             <red>255</red>
             <green>255</green>
             <blue>255</blue>
            </color>
           </brush>
          </colorrole>
          <colorrole role="Window">
           <brush brushstyle="SolidPattern">
            <color alpha="255">
             <red>255</red>
             <green>0</green>
             <blue>0</blue>
            </color>
           </brush>
          </colorrole>
          <colorrole role="Shadow">
           <brush brushstyle="SolidPattern">
            <color alpha="255">
             <red>0</red>
             <green>0</green>
             <blue>0</blue>
            </color>
           </brush>
          </colorrole>
          <colorrole role="AlternateBase">
           <brush brushstyle="SolidPattern">
            <color alpha="255">
             <red>255</red>
             <green>127</green>
             <blue>127</blue>
            </color>
           </brush>
          </colorrole>
          <colorrole role="ToolTipBase">
           <brush brushstyle="SolidPattern">
            <color alpha="255">
             <red>255</red>
             <green>255</green>
             <blue>220</blue>
            </color>
           </brush>
          </colorrole>
          <colorrole role="ToolTipText">
           <brush brushstyle="SolidPattern">
            <color alpha="255">
             <red>0</red>
             <green>0</green>
             <blue>0</blue>
            </color>
           </brush>
          </colorrole>
         </active>
         <inactive>
          <colorrole role="WindowText">
           <brush brushstyle="SolidPattern">
            <color alpha="255">
             <red>255</red>
             <green>0</green>
             <blue>0</blue>
            </color>
           </brush>
          </colorrole>
          <colorrole role="Button">
           <brush brushstyle="SolidPattern">
            <color alpha="255">
             <red>255</red>
             <green>0</green>
             <blue>0</blue>
            </color>
           </brush>
          </colorrole>
          <colorrole role="Light">
           <brush brushstyle="SolidPattern">
            <color alpha="255">
             <red>255</red>
             <green>127</green>
             <blue>127</blue>
            </color>
           </brush>
          </colorrole>
          <colorrole role="Midlight">
           <brush brushstyle="SolidPattern">
            <color alpha="255">
             <red>255</red>
             <green>63</green>
             <blue>63</blue>
            </color>
           </brush>
          </colorrole>
          <colorrole role="Dark">
           <brush brushstyle="SolidPattern">
            <color alpha="255">
             <red>127</red>
             <green>0</green>
             <blue>0</blue>
            </color>
           </brush>
          </colorrole>
          <colorrole role="Mid">
           <brush brushstyle="SolidPattern">
            <color alpha="255">
             <red>170</red>
             <green>0</green>
             <blue>0</blue>
            </color>
           </brush>
          </colorrole>
          <colorrole role="Text">
           <brush brushstyle="SolidPattern">
            <color alpha="255">
             <red>0</red>
             <green>0</green>
             <blue>0</blue>
            </color>
           </brush>
          </colorrole>
          <colorrole role="BrightText">
           <brush brushstyle="SolidPattern">
            <color alpha="255">
             <red>255</red>
             <green>255</green>
             <blue>255</blue>
            </color>
           </brush>
          </colorrole>
          <colorrole role="ButtonText">
           <brush brushstyle="SolidPattern">
            <color alpha="255">
             <red>0</red>
             <green>0</green>
             <blue>0</blue>
            </color>
           </brush>
          </colorrole>
          <colorrole role="Base">
           <brush brushstyle="SolidPattern">
            <color alpha="255">
             <red>255</red>
             <green>255</green>
             <blue>255</blue>
            </color>
           </brush>
          </colorrole>
          <colorrole role="Window">
           <brush brushstyle="SolidPattern">
            <color alpha="255">
             <red>255</red>
             <green>0</green>
             <blue>0</blue>
            </color>
           </brush>
          </colorrole>
          <colorrole role="Shadow">
           <brush brushstyle="SolidPattern">
            <color alpha="255">
             <red>0</red>
             <green>0</green>
             <blue>0</blue>
            </color>
           </brush>
          </colorrole>
          <colorrole role="AlternateBase">
           <brush brushstyle="SolidPattern">
            <color alpha="255">
             <red>255</red>
             <green>127</green>
             <blue>127</blue>
            </color>
           </brush>
          </colorrole>
          <colorrole role="ToolTipBase">
           <brush brushstyle="SolidPattern">
            <color alpha="255">
             <red>255</red>
             <green>255</green>
             <blue>220</blue>
            </color>
           </brush>
          </colorrole>
          <colorrole role="ToolTipText">
           <brush brushstyle="SolidPattern">
            <color alpha="255">
             <red>0</red>
             <green>0</green>
             <blue>0</blue>
            </color>
           </brush>
          </colorrole>
         </inactive>
         <disabled>
          <colorrole role="WindowText">
           <brush brushstyle="SolidPattern">
            <color alpha="255">
             <red>120</red>
             <green>120</green>
             <blue>120</blue>
            </color>
           </brush>
          </colorrole>
          <colorrole role="Button">
           <brush brushstyle="SolidPattern">
            <color alpha="255">
             <red>255</red>
             <green>0</green>
             <blue>0</blue>
            </color>
           </brush>
          </colorrole>
          <colorrole role="Light">
           <brush brushstyle="SolidPattern">
            <color alpha="255">
             <red>255</red>
             <green>127</green>
             <blue>127</blue>
            </color>
           </brush>
          </colorrole>
          <colorrole role="Midlight">
           <brush brushstyle="SolidPattern">
            <color alpha="255">
             <red>255</red>
             <green>63</green>
             <blue>63</blue>
            </color>
           </brush>
          </colorrole>
          <colorrole role="Dark">
           <brush brushstyle="SolidPattern">
            <color alpha="255">
             <red>127</red>
             <green>0</green>
             <blue>0</blue>
            </color>
           </brush>
          </colorrole>
          <colorrole role="Mid">
           <brush brushstyle="SolidPattern">
            <color alpha="255">
             <red>170</red>
             <green>0</green>
             <blue>0</blue>
            </color>
           </brush>
          </colorrole>
          <colorrole role="Text">
           <brush brushstyle="SolidPattern">
            <color alpha="255">
             <red>127</red>
             <green>0</green>
             <blue>0</blue>
            </color>
           </brush>
          </colorrole>
          <colorrole role="BrightText">
           <brush brushstyle="SolidPattern">
            <color alpha="255">
             <red>255</red>
             <green>255</green>
             <blue>255</blue>
            </color>
           </brush>
          </colorrole>
          <colorrole role="ButtonText">
           <brush brushstyle="SolidPattern">
            <color alpha="255">
             <red>127</red>
             <green>0</green>
             <blue>0</blue>
            </color>
           </brush>
          </colorrole>
          <colorrole role="Base">
           <brush brushstyle="SolidPattern">
            <color alpha="255">
             <red>255</red>
             <green>0</green>
             <blue>0</blue>
            </color>
           </brush>
          </colorrole>
          <colorrole role="Window">
           <brush brushstyle="SolidPattern">
            <color alpha="255">
             <red>255</red>
             <green>0</green>
             <blue>0</blue>
            </color>
           </brush>
          </colorrole>
          <colorrole role="Shadow">
           <brush brushstyle="SolidPattern">
            <color alpha="255">
             <red>0</red>
             <green>0</green>
             <blue>0</blue>
            </color>
           </brush>
          </colorrole>
          <colorrole role="AlternateBase">
           <brush brushstyle="SolidPattern">
            <color alpha="255">
             <red>255</red>
             <green>0</green>
             <blue>0</blue>
            </color>
           </brush>
          </colorrole>
          <colorrole role="ToolTipBase">
           <brush brushstyle="SolidPattern">
            <color alpha="255">
             <red>255</red>
             <green>255</green>
             <blue>220</blue>
            </color>
           </brush>
          </colorrole>
          <colorrole role="ToolTipText">
           <brush brushstyle="SolidPattern">
            <color alpha="255">
             <red>0</red>
             <green>0</green>
             <blue>0</blue>
            </color>
           </brush>
          </colorrole>
         </disabled>
        </palette>
       </property>
       <property name="text">
        <string>Please select a bounding object.</string>
       </property>
      </widget>
     </item>
    </layout>
   </item>
   <item>
    <widget class="QGroupBox" name="groupBoundingObject">
     <property name="enabled">
      <bool>false</bool>
     </property>
     <property name="sizePolicy">
      <sizepolicy hsizetype="Minimum" vsizetype="Fixed">
       <horstretch>0</horstretch>
       <verstretch>0</verstretch>
      </sizepolicy>
     </property>
     <property name="minimumSize">
      <size>
       <width>0</width>
       <height>90</height>
      </size>
     </property>
     <property name="title">
      <string>Bounding object</string>
     </property>
     <layout class="QGridLayout" name="gridLayout">
      <item row="0" column="0" colspan="2">
       <layout class="QHBoxLayout" name="horizontalLayout">
        <item>
         <widget class="QmitkDataStorageComboBox" name="boundingShapeSelector">
          <property name="sizePolicy">
           <sizepolicy hsizetype="Expanding" vsizetype="Fixed">
            <horstretch>0</horstretch>
            <verstretch>0</verstretch>
           </sizepolicy>
          </property>
          <property name="maximumSize">
           <size>
            <width>16777215</width>
            <height>16777215</height>
           </size>
          </property>
         </widget>
        </item>
        <item>
         <widget class="QPushButton" name="buttonCreateNewBoundingBox">
          <property name="sizePolicy">
           <sizepolicy hsizetype="Maximum" vsizetype="Fixed">
            <horstretch>0</horstretch>
            <verstretch>0</verstretch>
           </sizepolicy>
          </property>
          <property name="text">
<<<<<<< HEAD
           <string>New...</string>
=======
           <string>New</string>
>>>>>>> ceb5175f
          </property>
         </widget>
        </item>
       </layout>
      </item>
      <item row="1" column="0">
       <widget class="QPushButton" name="buttonMasking">
        <property name="sizePolicy">
         <sizepolicy hsizetype="Expanding" vsizetype="Maximum">
          <horstretch>0</horstretch>
          <verstretch>0</verstretch>
         </sizepolicy>
        </property>
        <property name="toolTip">
         <string>Do Cropping</string>
        </property>
        <property name="text">
         <string>Mask</string>
        </property>
       </widget>
      </item>
      <item row="1" column="1">
       <widget class="QPushButton" name="buttonCropping">
        <property name="sizePolicy">
         <sizepolicy hsizetype="Expanding" vsizetype="Fixed">
          <horstretch>0</horstretch>
          <verstretch>0</verstretch>
         </sizepolicy>
        </property>
        <property name="text">
         <string>Crop</string>
        </property>
       </widget>
      </item>
     </layout>
    </widget>
   </item>
   <item>
    <widget class="QLabel" name="labelWarningRotation">
     <property name="enabled">
      <bool>true</bool>
     </property>
     <property name="palette">
      <palette>
       <active>
        <colorrole role="WindowText">
         <brush brushstyle="SolidPattern">
          <color alpha="255">
           <red>255</red>
           <green>0</green>
           <blue>0</blue>
          </color>
         </brush>
        </colorrole>
        <colorrole role="Button">
         <brush brushstyle="SolidPattern">
          <color alpha="255">
           <red>255</red>
           <green>0</green>
           <blue>0</blue>
          </color>
         </brush>
        </colorrole>
        <colorrole role="Light">
         <brush brushstyle="SolidPattern">
          <color alpha="255">
           <red>255</red>
           <green>127</green>
           <blue>127</blue>
          </color>
         </brush>
        </colorrole>
        <colorrole role="Midlight">
         <brush brushstyle="SolidPattern">
          <color alpha="255">
           <red>255</red>
           <green>63</green>
           <blue>63</blue>
          </color>
         </brush>
        </colorrole>
        <colorrole role="Dark">
         <brush brushstyle="SolidPattern">
          <color alpha="255">
           <red>127</red>
           <green>0</green>
           <blue>0</blue>
          </color>
         </brush>
        </colorrole>
        <colorrole role="Mid">
         <brush brushstyle="SolidPattern">
          <color alpha="255">
           <red>170</red>
           <green>0</green>
           <blue>0</blue>
          </color>
         </brush>
        </colorrole>
        <colorrole role="Text">
         <brush brushstyle="SolidPattern">
          <color alpha="255">
           <red>255</red>
           <green>0</green>
           <blue>0</blue>
          </color>
         </brush>
        </colorrole>
        <colorrole role="BrightText">
         <brush brushstyle="SolidPattern">
          <color alpha="255">
           <red>255</red>
           <green>255</green>
           <blue>255</blue>
          </color>
         </brush>
        </colorrole>
        <colorrole role="ButtonText">
         <brush brushstyle="SolidPattern">
          <color alpha="255">
           <red>0</red>
           <green>0</green>
           <blue>0</blue>
          </color>
         </brush>
        </colorrole>
        <colorrole role="Base">
         <brush brushstyle="SolidPattern">
          <color alpha="255">
           <red>255</red>
           <green>255</green>
           <blue>255</blue>
          </color>
         </brush>
        </colorrole>
        <colorrole role="Window">
         <brush brushstyle="SolidPattern">
          <color alpha="255">
           <red>255</red>
           <green>0</green>
           <blue>0</blue>
          </color>
         </brush>
        </colorrole>
        <colorrole role="Shadow">
         <brush brushstyle="SolidPattern">
          <color alpha="255">
           <red>0</red>
           <green>0</green>
           <blue>0</blue>
          </color>
         </brush>
        </colorrole>
        <colorrole role="AlternateBase">
         <brush brushstyle="SolidPattern">
          <color alpha="255">
           <red>255</red>
           <green>127</green>
           <blue>127</blue>
          </color>
         </brush>
        </colorrole>
        <colorrole role="ToolTipBase">
         <brush brushstyle="SolidPattern">
          <color alpha="255">
           <red>255</red>
           <green>255</green>
           <blue>220</blue>
          </color>
         </brush>
        </colorrole>
        <colorrole role="ToolTipText">
         <brush brushstyle="SolidPattern">
          <color alpha="255">
           <red>0</red>
           <green>0</green>
           <blue>0</blue>
          </color>
         </brush>
        </colorrole>
       </active>
       <inactive>
        <colorrole role="WindowText">
         <brush brushstyle="SolidPattern">
          <color alpha="255">
           <red>255</red>
           <green>0</green>
           <blue>0</blue>
          </color>
         </brush>
        </colorrole>
        <colorrole role="Button">
         <brush brushstyle="SolidPattern">
          <color alpha="255">
           <red>255</red>
           <green>0</green>
           <blue>0</blue>
          </color>
         </brush>
        </colorrole>
        <colorrole role="Light">
         <brush brushstyle="SolidPattern">
          <color alpha="255">
           <red>255</red>
           <green>127</green>
           <blue>127</blue>
          </color>
         </brush>
        </colorrole>
        <colorrole role="Midlight">
         <brush brushstyle="SolidPattern">
          <color alpha="255">
           <red>255</red>
           <green>63</green>
           <blue>63</blue>
          </color>
         </brush>
        </colorrole>
        <colorrole role="Dark">
         <brush brushstyle="SolidPattern">
          <color alpha="255">
           <red>127</red>
           <green>0</green>
           <blue>0</blue>
          </color>
         </brush>
        </colorrole>
        <colorrole role="Mid">
         <brush brushstyle="SolidPattern">
          <color alpha="255">
           <red>170</red>
           <green>0</green>
           <blue>0</blue>
          </color>
         </brush>
        </colorrole>
        <colorrole role="Text">
         <brush brushstyle="SolidPattern">
          <color alpha="255">
           <red>255</red>
           <green>0</green>
           <blue>0</blue>
          </color>
         </brush>
        </colorrole>
        <colorrole role="BrightText">
         <brush brushstyle="SolidPattern">
          <color alpha="255">
           <red>255</red>
           <green>255</green>
           <blue>255</blue>
          </color>
         </brush>
        </colorrole>
        <colorrole role="ButtonText">
         <brush brushstyle="SolidPattern">
          <color alpha="255">
           <red>0</red>
           <green>0</green>
           <blue>0</blue>
          </color>
         </brush>
        </colorrole>
        <colorrole role="Base">
         <brush brushstyle="SolidPattern">
          <color alpha="255">
           <red>255</red>
           <green>255</green>
           <blue>255</blue>
          </color>
         </brush>
        </colorrole>
        <colorrole role="Window">
         <brush brushstyle="SolidPattern">
          <color alpha="255">
           <red>255</red>
           <green>0</green>
           <blue>0</blue>
          </color>
         </brush>
        </colorrole>
        <colorrole role="Shadow">
         <brush brushstyle="SolidPattern">
          <color alpha="255">
           <red>0</red>
           <green>0</green>
           <blue>0</blue>
          </color>
         </brush>
        </colorrole>
        <colorrole role="AlternateBase">
         <brush brushstyle="SolidPattern">
          <color alpha="255">
           <red>255</red>
           <green>127</green>
           <blue>127</blue>
          </color>
         </brush>
        </colorrole>
        <colorrole role="ToolTipBase">
         <brush brushstyle="SolidPattern">
          <color alpha="255">
           <red>255</red>
           <green>255</green>
           <blue>220</blue>
          </color>
         </brush>
        </colorrole>
        <colorrole role="ToolTipText">
         <brush brushstyle="SolidPattern">
          <color alpha="255">
           <red>0</red>
           <green>0</green>
           <blue>0</blue>
          </color>
         </brush>
        </colorrole>
       </inactive>
       <disabled>
        <colorrole role="WindowText">
         <brush brushstyle="SolidPattern">
          <color alpha="255">
           <red>127</red>
           <green>0</green>
           <blue>0</blue>
          </color>
         </brush>
        </colorrole>
        <colorrole role="Button">
         <brush brushstyle="SolidPattern">
          <color alpha="255">
           <red>255</red>
           <green>0</green>
           <blue>0</blue>
          </color>
         </brush>
        </colorrole>
        <colorrole role="Light">
         <brush brushstyle="SolidPattern">
          <color alpha="255">
           <red>255</red>
           <green>127</green>
           <blue>127</blue>
          </color>
         </brush>
        </colorrole>
        <colorrole role="Midlight">
         <brush brushstyle="SolidPattern">
          <color alpha="255">
           <red>255</red>
           <green>63</green>
           <blue>63</blue>
          </color>
         </brush>
        </colorrole>
        <colorrole role="Dark">
         <brush brushstyle="SolidPattern">
          <color alpha="255">
           <red>127</red>
           <green>0</green>
           <blue>0</blue>
          </color>
         </brush>
        </colorrole>
        <colorrole role="Mid">
         <brush brushstyle="SolidPattern">
          <color alpha="255">
           <red>170</red>
           <green>0</green>
           <blue>0</blue>
          </color>
         </brush>
        </colorrole>
        <colorrole role="Text">
         <brush brushstyle="SolidPattern">
          <color alpha="255">
           <red>127</red>
           <green>0</green>
           <blue>0</blue>
          </color>
         </brush>
        </colorrole>
        <colorrole role="BrightText">
         <brush brushstyle="SolidPattern">
          <color alpha="255">
           <red>255</red>
           <green>255</green>
           <blue>255</blue>
          </color>
         </brush>
        </colorrole>
        <colorrole role="ButtonText">
         <brush brushstyle="SolidPattern">
          <color alpha="255">
           <red>127</red>
           <green>0</green>
           <blue>0</blue>
          </color>
         </brush>
        </colorrole>
        <colorrole role="Base">
         <brush brushstyle="SolidPattern">
          <color alpha="255">
           <red>255</red>
           <green>0</green>
           <blue>0</blue>
          </color>
         </brush>
        </colorrole>
        <colorrole role="Window">
         <brush brushstyle="SolidPattern">
          <color alpha="255">
           <red>255</red>
           <green>0</green>
           <blue>0</blue>
          </color>
         </brush>
        </colorrole>
        <colorrole role="Shadow">
         <brush brushstyle="SolidPattern">
          <color alpha="255">
           <red>0</red>
           <green>0</green>
           <blue>0</blue>
          </color>
         </brush>
        </colorrole>
        <colorrole role="AlternateBase">
         <brush brushstyle="SolidPattern">
          <color alpha="255">
           <red>255</red>
           <green>0</green>
           <blue>0</blue>
          </color>
         </brush>
        </colorrole>
        <colorrole role="ToolTipBase">
         <brush brushstyle="SolidPattern">
          <color alpha="255">
           <red>255</red>
           <green>255</green>
           <blue>220</blue>
          </color>
         </brush>
        </colorrole>
        <colorrole role="ToolTipText">
         <brush brushstyle="SolidPattern">
          <color alpha="255">
           <red>0</red>
           <green>0</green>
           <blue>0</blue>
          </color>
         </brush>
        </colorrole>
       </disabled>
      </palette>
     </property>
     <property name="text">
      <string>Image geometry is rotated, result won't be pixel-aligned. You can reinit your image to get a pixel-aligned result, though.</string>
     </property>
     <property name="textFormat">
      <enum>Qt::PlainText</enum>
     </property>
     <property name="wordWrap">
      <bool>true</bool>
     </property>
    </widget>
   </item>
   <item>
    <widget class="ctkExpandButton" name="buttonAdvancedSettings">
     <property name="sizePolicy">
      <sizepolicy hsizetype="MinimumExpanding" vsizetype="Fixed">
       <horstretch>0</horstretch>
       <verstretch>0</verstretch>
      </sizepolicy>
     </property>
     <property name="minimumSize">
      <size>
       <width>0</width>
       <height>25</height>
      </size>
     </property>
     <property name="text">
      <string>Advanced settings</string>
     </property>
     <property name="checkable">
      <bool>false</bool>
     </property>
     <property name="autoRepeatInterval">
      <number>100</number>
     </property>
     <property name="toolButtonStyle">
      <enum>Qt::ToolButtonTextBesideIcon</enum>
     </property>
     <property name="autoRaise">
      <bool>false</bool>
     </property>
    </widget>
   </item>
   <item>
    <widget class="QGroupBox" name="groupImageSettings">
     <property name="sizePolicy">
      <sizepolicy hsizetype="Preferred" vsizetype="Fixed">
       <horstretch>0</horstretch>
       <verstretch>0</verstretch>
      </sizepolicy>
     </property>
     <property name="minimumSize">
      <size>
       <width>0</width>
       <height>120</height>
      </size>
     </property>
     <property name="title">
      <string>Output image settings</string>
     </property>
     <layout class="QVBoxLayout" name="verticalLayout">
      <item>
       <layout class="QHBoxLayout" name="horizontalLayout_2">
        <item>
         <widget class="QLabel" name="label_2">
          <property name="sizePolicy">
           <sizepolicy hsizetype="Maximum" vsizetype="Preferred">
            <horstretch>0</horstretch>
            <verstretch>0</verstretch>
           </sizepolicy>
          </property>
          <property name="text">
           <string>Outside pixel value (masking):</string>
          </property>
         </widget>
        </item>
        <item>
         <widget class="QSpinBox" name="spinBoxOutsidePixelValue">
          <property name="enabled">
           <bool>false</bool>
          </property>
          <property name="sizePolicy">
           <sizepolicy hsizetype="Maximum" vsizetype="Fixed">
            <horstretch>0</horstretch>
            <verstretch>0</verstretch>
           </sizepolicy>
          </property>
          <property name="maximumSize">
           <size>
            <width>16777210</width>
            <height>16777215</height>
           </size>
          </property>
         </widget>
        </item>
       </layout>
      </item>
      <item>
       <widget class="QCheckBox" name="checkOverwriteImage">
        <property name="sizePolicy">
         <sizepolicy hsizetype="Maximum" vsizetype="Fixed">
          <horstretch>0</horstretch>
          <verstretch>0</verstretch>
         </sizepolicy>
        </property>
        <property name="text">
         <string>Overrride original image</string>
        </property>
        <property name="checked">
         <bool>false</bool>
        </property>
       </widget>
      </item>
      <item>
       <widget class="QCheckBox" name="checkBoxCropTimeStepOnly">
        <property name="sizePolicy">
         <sizepolicy hsizetype="Maximum" vsizetype="Fixed">
          <horstretch>0</horstretch>
          <verstretch>0</verstretch>
         </sizepolicy>
        </property>
        <property name="text">
         <string>Only crop current timestep 
 / cut off other timesteps</string>
        </property>
       </widget>
      </item>
     </layout>
    </widget>
   </item>
   <item>
    <spacer name="verticalSpacer">
     <property name="orientation">
      <enum>Qt::Vertical</enum>
     </property>
     <property name="sizeHint" stdset="0">
      <size>
       <width>20</width>
       <height>40</height>
      </size>
     </property>
    </spacer>
   </item>
  </layout>
 </widget>
 <layoutdefault spacing="6" margin="11"/>
 <customwidgets>
  <customwidget>
   <class>QmitkDataStorageComboBox</class>
   <extends>QComboBox</extends>
   <header location="global">QmitkDataStorageComboBox.h</header>
  </customwidget>
  <customwidget>
   <class>ctkExpandButton</class>
   <extends>QToolButton</extends>
   <header>ctkExpandButton.h</header>
  </customwidget>
 </customwidgets>
 <resources/>
 <connections/>
</ui><|MERGE_RESOLUTION|>--- conflicted
+++ resolved
@@ -513,11 +513,7 @@
            </sizepolicy>
           </property>
           <property name="text">
-<<<<<<< HEAD
-           <string>New...</string>
-=======
            <string>New</string>
->>>>>>> ceb5175f
           </property>
          </widget>
         </item>
