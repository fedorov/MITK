<?xml version="1.0" encoding="UTF-8"?>
<ui version="4.0">
 <class>UltrasoundSupportControls</class>
 <widget class="QWidget" name="UltrasoundSupportControls">
  <property name="geometry">
   <rect>
    <x>0</x>
    <y>0</y>
    <width>410</width>
<<<<<<< HEAD
    <height>172</height>
=======
    <height>241</height>
>>>>>>> 3c74ab0a
   </rect>
  </property>
  <property name="minimumSize">
   <size>
    <width>0</width>
    <height>0</height>
   </size>
  </property>
  <property name="windowTitle">
   <string>QmitkTemplate</string>
  </property>
  <layout class="QVBoxLayout" name="verticalLayout_3">
   <property name="margin">
    <number>2</number>
   </property>
   <item>
    <widget class="QTabWidget" name="tabWidget">
     <property name="currentIndex">
      <number>0</number>
     </property>
     <property name="documentMode">
      <bool>true</bool>
     </property>
     <property name="tabsClosable">
      <bool>false</bool>
     </property>
     <property name="movable">
      <bool>false</bool>
     </property>
     <widget class="QWidget" name="tab">
      <attribute name="title">
       <string>Device Management</string>
      </attribute>
      <layout class="QVBoxLayout" name="verticalLayout_2">
       <property name="margin">
        <number>0</number>
       </property>
       <item>
        <widget class="QWidget" name="m_WidgetDevices" native="true">
         <layout class="QVBoxLayout" name="verticalLayout_4">
          <item>
           <widget class="QWidget" name="m_WidgetAvailableDevices" native="true">
            <layout class="QVBoxLayout" name="verticalLayout_5">
             <item>
              <widget class="QLabel" name="m_Headline">
               <property name="font">
                <font>
                 <pointsize>12</pointsize>
                 <weight>75</weight>
                 <bold>true</bold>
                </font>
               </property>
               <property name="text">
                <string>Ultrasound Devices:</string>
               </property>
              </widget>
             </item>
             <item>
              <widget class="QmitkUSNewVideoDeviceWidget" name="m_NewVideoDeviceWidget" native="true"/>
             </item>
             <item>
              <widget class="QmitkUSDeviceManagerWidget" name="m_DeviceManagerWidget" native="true"/>
             </item>
            </layout>
           </widget>
          </item>
          <item>
           <widget class="QWidget" name="m_WidgetActiveDevices" native="true">
            <layout class="QVBoxLayout" name="verticalLayout">
             <item>
              <widget class="QLabel" name="m_HeadlineActive">
               <property name="font">
                <font>
                 <pointsize>10</pointsize>
                 <weight>75</weight>
                 <bold>true</bold>
                </font>
               </property>
               <property name="text">
                <string>Active Ultrasound Devices:</string>
               </property>
              </widget>
             </item>
             <item>
              <widget class="QmitkServiceListWidget" name="m_ActiveVideoDevices" native="true">
               <property name="sizePolicy">
                <sizepolicy hsizetype="Preferred" vsizetype="Preferred">
                 <horstretch>0</horstretch>
                 <verstretch>0</verstretch>
                </sizepolicy>
               </property>
              </widget>
             </item>
             <item>
              <layout class="QHBoxLayout" name="horizontalLayout_2">
               <item>
<<<<<<< HEAD
                <widget class="QPushButton" name="m_BtnView">
                 <property name="enabled">
                  <bool>false</bool>
                 </property>
                 <property name="minimumSize">
                  <size>
                   <width>120</width>
                   <height>0</height>
                  </size>
                 </property>
=======
                <widget class="QCheckBox" name="m_ShowImageStream">
>>>>>>> 3c74ab0a
                 <property name="text">
                  <string>Show Image Stream</string>
                 </property>
                 <property name="checked">
                  <bool>true</bool>
                 </property>
                </widget>
               </item>
              </layout>
             </item>
            </layout>
           </widget>
          </item>
         </layout>
        </widget>
       </item>
      </layout>
     </widget>
     <widget class="QWidget" name="tab2">
      <property name="enabled">
       <bool>false</bool>
      </property>
      <attribute name="title">
       <string>US Imaging</string>
      </attribute>
      <layout class="QVBoxLayout" name="verticalLayout_6">
       <property name="margin">
        <number>2</number>
       </property>
       <item>
        <layout class="QVBoxLayout" name="probesWidgetContainer"/>
       </item>
       <item>
        <widget class="QToolBox" name="m_ToolBoxControlWidgets"/>
       </item>
       <item>
        <spacer name="verticalSpacer_2">
         <property name="orientation">
          <enum>Qt::Vertical</enum>
         </property>
         <property name="sizeHint" stdset="0">
          <size>
           <width>20</width>
           <height>40</height>
          </size>
         </property>
        </spacer>
       </item>
       <item>
        <widget class="Line" name="line_2">
         <property name="orientation">
          <enum>Qt::Horizontal</enum>
         </property>
        </widget>
       </item>
       <item>
        <widget class="QPushButton" name="m_FreezeButton">
         <property name="text">
          <string>Freeze</string>
         </property>
         <property name="icon">
          <iconset resource="../../../../Modules/USUI/resources/USUI.qrc">
           <normaloff>:/USUI/system-lock-screen.png</normaloff>:/USUI/system-lock-screen.png</iconset>
         </property>
        </widget>
       </item>
       <item>
        <widget class="QLabel" name="label_3">
         <property name="text">
          <string>&lt;!DOCTYPE HTML PUBLIC &quot;-//W3C//DTD HTML 4.0//EN&quot; &quot;http://www.w3.org/TR/REC-html40/strict.dtd&quot;&gt;
&lt;html&gt;&lt;head&gt;&lt;meta name=&quot;qrichtext&quot; content=&quot;1&quot; /&gt;&lt;style type=&quot;text/css&quot;&gt;
p, li { white-space: pre-wrap; }
&lt;/style&gt;&lt;/head&gt;&lt;body style=&quot; font-family:'MS Shell Dlg 2'; font-size:7.8pt; font-weight:400; font-style:normal;&quot;&gt;
&lt;p style=&quot; margin-top:0px; margin-bottom:0px; margin-left:0px; margin-right:0px; -qt-block-indent:0; text-indent:0px;&quot;&gt;&lt;span style=&quot; font-size:8pt; font-weight:600;&quot;&gt;Framrate Settings:&lt;/span&gt;&lt;/p&gt;&lt;/body&gt;&lt;/html&gt;</string>
         </property>
        </widget>
       </item>
       <item>
        <widget class="QLabel" name="m_FramerateLabel">
         <property name="text">
          <string>Current Framerate: 0 FPS</string>
         </property>
        </widget>
       </item>
       <item>
        <layout class="QHBoxLayout" name="horizontalLayout">
         <item>
          <widget class="QLabel" name="label_2">
           <property name="text">
            <string>Framerate Limit:</string>
           </property>
          </widget>
         </item>
         <item>
          <spacer name="horizontalSpacer">
           <property name="orientation">
            <enum>Qt::Horizontal</enum>
           </property>
           <property name="sizeHint" stdset="0">
            <size>
             <width>40</width>
             <height>20</height>
            </size>
           </property>
          </spacer>
         </item>
         <item>
          <widget class="QSpinBox" name="m_FrameRate">
           <property name="minimum">
            <number>1</number>
           </property>
           <property name="maximum">
            <number>50</number>
           </property>
           <property name="value">
            <number>30</number>
           </property>
          </widget>
         </item>
        </layout>
       </item>
      </layout>
     </widget>
    </widget>
   </item>
  </layout>
 </widget>
 <layoutdefault spacing="6" margin="11"/>
 <customwidgets>
  <customwidget>
   <class>QmitkUSDeviceManagerWidget</class>
   <extends>QWidget</extends>
   <header>QmitkUSDeviceManagerWidget.h</header>
   <container>1</container>
  </customwidget>
  <customwidget>
   <class>QmitkUSNewVideoDeviceWidget</class>
   <extends>QWidget</extends>
   <header>QmitkUSNewVideoDeviceWidget.h</header>
   <container>1</container>
  </customwidget>
  <customwidget>
   <class>QmitkServiceListWidget</class>
   <extends>QWidget</extends>
   <header>QmitkServiceListWidget.h</header>
   <container>1</container>
  </customwidget>
 </customwidgets>
 <resources>
  <include location="../../../../Modules/USUI/resources/USUI.qrc"/>
 </resources>
 <connections/>
</ui><|MERGE_RESOLUTION|>--- conflicted
+++ resolved
@@ -7,11 +7,7 @@
     <x>0</x>
     <y>0</y>
     <width>410</width>
-<<<<<<< HEAD
-    <height>172</height>
-=======
     <height>241</height>
->>>>>>> 3c74ab0a
    </rect>
   </property>
   <property name="minimumSize">
@@ -108,20 +104,7 @@
              <item>
               <layout class="QHBoxLayout" name="horizontalLayout_2">
                <item>
-<<<<<<< HEAD
-                <widget class="QPushButton" name="m_BtnView">
-                 <property name="enabled">
-                  <bool>false</bool>
-                 </property>
-                 <property name="minimumSize">
-                  <size>
-                   <width>120</width>
-                   <height>0</height>
-                  </size>
-                 </property>
-=======
                 <widget class="QCheckBox" name="m_ShowImageStream">
->>>>>>> 3c74ab0a
                  <property name="text">
                   <string>Show Image Stream</string>
                  </property>
