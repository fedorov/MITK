<?xml version="1.0" encoding="UTF-8"?>
<ui version="4.0">
 <class>QmitkDataStorageViewerTestControls</class>
 <widget class="QWidget" name="QmitkDataStorageViewerTestControls">
  <property name="geometry">
   <rect>
    <x>0</x>
    <y>0</y>
    <width>451</width>
    <height>572</height>
   </rect>
  </property>
  <property name="minimumSize">
   <size>
    <width>0</width>
    <height>0</height>
   </size>
  </property>
  <property name="windowTitle">
   <string>Data storage viewer test</string>
  </property>
  <layout class="QGridLayout" name="gridLayout">
   <item row="1" column="1">
    <widget class="QCheckBox" name="selectionProviderCheckBox2">
     <property name="text">
      <string>Set as selection provider</string>
     </property>
    </widget>
   </item>
   <item row="1" column="0">
    <widget class="QCheckBox" name="selectionProviderCheckBox">
     <property name="text">
      <string>Set as selection provider</string>
     </property>
    </widget>
   </item>
   <item row="0" column="0">
    <widget class="QListView" name="selectionListView"/>
   </item>
   <item row="0" column="1">
    <widget class="QListView" name="selectionListView2"/>
   </item>
   <item row="4" column="0">
    <widget class="QCheckBox" name="checkBox">
     <property name="text">
      <string>Set as selection listner</string>
     </property>
    </widget>
   </item>
   <item row="2" column="0">
<<<<<<< HEAD
    <widget class="QmitkSingleNodeSelectionWidget" name="singelSlot" native="true">
     <property name="minimumSize">
      <size>
       <width>0</width>
       <height>40</height>
      </size>
     </property>
    </widget>
   </item>
   <item row="3" column="0">
    <widget class="QCheckBox" name="checkBox_2">
=======
    <widget class="QCheckBox" name="selectionListenerCheckBox">
     <property name="text">
      <string>Set as selection listener</string>
     </property>
    </widget>
   </item>
   <item row="1" column="1">
    <widget class="QCheckBox" name="selectionProviderCheckBox2">
>>>>>>> 39993e25
     <property name="text">
      <string>Set as selection provider</string>
     </property>
    </widget>
   </item>
   <item row="2" column="1">
    <widget class="QCheckBox" name="selectionListenerCheckBox2">
     <property name="text">
      <string>Set as selection listener</string>
     </property>
    </widget>
   </item>
  </layout>
 </widget>
 <customwidgets>
  <customwidget>
   <class>QmitkSingleNodeSelectionWidget</class>
   <extends>QWidget</extends>
   <header>QmitkSingleNodeSelectionWidget.h</header>
   <container>1</container>
  </customwidget>
 </customwidgets>
 <resources/>
 <connections/>
</ui><|MERGE_RESOLUTION|>--- conflicted
+++ resolved
@@ -20,56 +20,8 @@
    <string>Data storage viewer test</string>
   </property>
   <layout class="QGridLayout" name="gridLayout">
-   <item row="1" column="1">
-    <widget class="QCheckBox" name="selectionProviderCheckBox2">
-     <property name="text">
-      <string>Set as selection provider</string>
-     </property>
-    </widget>
-   </item>
    <item row="1" column="0">
     <widget class="QCheckBox" name="selectionProviderCheckBox">
-     <property name="text">
-      <string>Set as selection provider</string>
-     </property>
-    </widget>
-   </item>
-   <item row="0" column="0">
-    <widget class="QListView" name="selectionListView"/>
-   </item>
-   <item row="0" column="1">
-    <widget class="QListView" name="selectionListView2"/>
-   </item>
-   <item row="4" column="0">
-    <widget class="QCheckBox" name="checkBox">
-     <property name="text">
-      <string>Set as selection listner</string>
-     </property>
-    </widget>
-   </item>
-   <item row="2" column="0">
-<<<<<<< HEAD
-    <widget class="QmitkSingleNodeSelectionWidget" name="singelSlot" native="true">
-     <property name="minimumSize">
-      <size>
-       <width>0</width>
-       <height>40</height>
-      </size>
-     </property>
-    </widget>
-   </item>
-   <item row="3" column="0">
-    <widget class="QCheckBox" name="checkBox_2">
-=======
-    <widget class="QCheckBox" name="selectionListenerCheckBox">
-     <property name="text">
-      <string>Set as selection listener</string>
-     </property>
-    </widget>
-   </item>
-   <item row="1" column="1">
-    <widget class="QCheckBox" name="selectionProviderCheckBox2">
->>>>>>> 39993e25
      <property name="text">
       <string>Set as selection provider</string>
      </property>
@@ -82,13 +34,57 @@
      </property>
     </widget>
    </item>
+   <item row="2" column="0">
+    <widget class="QCheckBox" name="selectionListenerCheckBox">
+     <property name="text">
+      <string>Set as selection listener</string>
+     </property>
+    </widget>
+   </item>
+   <item row="1" column="1">
+    <widget class="QCheckBox" name="selectionProviderCheckBox2">
+     <property name="text">
+      <string>Set as selection provider</string>
+     </property>
+    </widget>
+   </item>
+   <item row="0" column="1">
+    <widget class="QListView" name="selectionListView2"/>
+   </item>
+   <item row="0" column="0">
+    <widget class="QListView" name="selectionListView"/>
+   </item>
+   <item row="4" column="0">
+    <widget class="QCheckBox" name="selectionProviderCheckBox3">
+     <property name="text">
+      <string>Set as selection provider</string>
+     </property>
+    </widget>
+   </item>
+   <item row="5" column="0">
+    <widget class="QCheckBox" name="selectionListenerCheckBox3">
+     <property name="text">
+      <string>Set as selection listner</string>
+     </property>
+    </widget>
+   </item>
+   <item row="3" column="0">
+    <widget class="QmitkSingleNodeSelectionWidget" name="singleSlot" native="true">
+     <property name="minimumSize">
+      <size>
+       <width>0</width>
+       <height>40</height>
+      </size>
+     </property>
+    </widget>
+   </item>
   </layout>
  </widget>
  <customwidgets>
   <customwidget>
    <class>QmitkSingleNodeSelectionWidget</class>
    <extends>QWidget</extends>
-   <header>QmitkSingleNodeSelectionWidget.h</header>
+   <header location="global">QmitkSingleNodeSelectionWidget.h</header>
    <container>1</container>
   </customwidget>
  </customwidgets>
