--- conflicted
+++ resolved
@@ -6,13 +6,8 @@
    <rect>
     <x>0</x>
     <y>0</y>
-<<<<<<< HEAD
-    <width>665</width>
-    <height>701</height>
-=======
     <width>445</width>
     <height>683</height>
->>>>>>> fb162de2
    </rect>
   </property>
   <property name="windowTitle">
@@ -182,6 +177,184 @@
         </layout>
        </widget>
       </item>
+      <item row="2" column="0">
+       <widget class="QFrame" name="frame_2">
+        <property name="frameShape">
+         <enum>QFrame::NoFrame</enum>
+        </property>
+        <property name="frameShadow">
+         <enum>QFrame::Raised</enum>
+        </property>
+        <layout class="QGridLayout" name="gridLayout_3">
+         <property name="margin">
+          <number>0</number>
+         </property>
+         <item row="0" column="0">
+          <widget class="QCommandLinkButton" name="doExtractFibersButton">
+           <property name="enabled">
+            <bool>false</bool>
+           </property>
+           <property name="sizePolicy">
+            <sizepolicy hsizetype="Preferred" vsizetype="Preferred">
+             <horstretch>0</horstretch>
+             <verstretch>0</verstretch>
+            </sizepolicy>
+           </property>
+           <property name="maximumSize">
+            <size>
+             <width>200</width>
+             <height>16777215</height>
+            </size>
+           </property>
+           <property name="font">
+            <font>
+             <pointsize>11</pointsize>
+            </font>
+           </property>
+           <property name="toolTip">
+            <string>Extract fibers passing through selected ROI or composite ROI. Select ROI and fiber bundle to execute.</string>
+           </property>
+           <property name="text">
+            <string>Extract</string>
+           </property>
+          </widget>
+         </item>
+         <item row="1" column="0">
+          <widget class="QCommandLinkButton" name="m_SubstractBundles">
+           <property name="enabled">
+            <bool>false</bool>
+           </property>
+           <property name="sizePolicy">
+            <sizepolicy hsizetype="Preferred" vsizetype="Preferred">
+             <horstretch>0</horstretch>
+             <verstretch>0</verstretch>
+            </sizepolicy>
+           </property>
+           <property name="maximumSize">
+            <size>
+             <width>200</width>
+             <height>16777215</height>
+            </size>
+           </property>
+           <property name="font">
+            <font>
+             <pointsize>11</pointsize>
+            </font>
+           </property>
+           <property name="toolTip">
+            <string>Returns all fibers contained in bundle X that are not contained in bundle Y (not commutative!). Select at least two fiber bundles to execute.</string>
+           </property>
+           <property name="text">
+            <string>Substract</string>
+           </property>
+          </widget>
+         </item>
+         <item row="1" column="1">
+          <widget class="QCommandLinkButton" name="m_JoinBundles">
+           <property name="enabled">
+            <bool>false</bool>
+           </property>
+           <property name="sizePolicy">
+            <sizepolicy hsizetype="Preferred" vsizetype="Preferred">
+             <horstretch>0</horstretch>
+             <verstretch>0</verstretch>
+            </sizepolicy>
+           </property>
+           <property name="maximumSize">
+            <size>
+             <width>200</width>
+             <height>16777215</height>
+            </size>
+           </property>
+           <property name="font">
+            <font>
+             <pointsize>11</pointsize>
+            </font>
+           </property>
+           <property name="toolTip">
+            <string>Merge selected fiber bundles. Select at least two fiber bundles to execute.</string>
+           </property>
+           <property name="text">
+            <string>Join</string>
+           </property>
+          </widget>
+         </item>
+         <item row="0" column="2">
+          <spacer name="horizontalSpacer_2">
+           <property name="orientation">
+            <enum>Qt::Horizontal</enum>
+           </property>
+           <property name="sizeHint" stdset="0">
+            <size>
+             <width>40</width>
+             <height>20</height>
+            </size>
+           </property>
+          </spacer>
+         </item>
+         <item row="0" column="1">
+          <widget class="QCommandLinkButton" name="m_Extract3dButton">
+           <property name="enabled">
+            <bool>false</bool>
+           </property>
+           <property name="sizePolicy">
+            <sizepolicy hsizetype="Preferred" vsizetype="Preferred">
+             <horstretch>0</horstretch>
+             <verstretch>0</verstretch>
+            </sizepolicy>
+           </property>
+           <property name="maximumSize">
+            <size>
+             <width>200</width>
+             <height>16777215</height>
+            </size>
+           </property>
+           <property name="font">
+            <font>
+             <pointsize>11</pointsize>
+            </font>
+           </property>
+           <property name="toolTip">
+            <string>Extract fibers passing through selected surface mesh. Select surface mesh and fiber bundle to execute.</string>
+           </property>
+           <property name="text">
+            <string>Extract 3D</string>
+           </property>
+          </widget>
+         </item>
+         <item row="2" column="0">
+          <widget class="QCommandLinkButton" name="m_GenerateRoiImage">
+           <property name="enabled">
+            <bool>false</bool>
+           </property>
+           <property name="sizePolicy">
+            <sizepolicy hsizetype="Preferred" vsizetype="Preferred">
+             <horstretch>0</horstretch>
+             <verstretch>0</verstretch>
+            </sizepolicy>
+           </property>
+           <property name="maximumSize">
+            <size>
+             <width>16777215</width>
+             <height>16777215</height>
+            </size>
+           </property>
+           <property name="font">
+            <font>
+             <pointsize>11</pointsize>
+            </font>
+           </property>
+           <property name="toolTip">
+            <string>Generate a binary image containing all selected ROIs. Select at least one ROI (planar figure) and a reference fiber bundle or image.</string>
+           </property>
+           <property name="text">
+            <string>ROI Image</string>
+           </property>
+          </widget>
+         </item>
+        </layout>
+       </widget>
+      </item>
       <item row="1" column="0">
        <widget class="QFrame" name="m_PlanarFigureButtonsFrame_2">
         <property name="sizePolicy">
@@ -279,181 +452,6 @@
            </property>
            <property name="text">
             <string>NOT</string>
-           </property>
-          </widget>
-         </item>
-        </layout>
-       </widget>
-      </item>
-      <item row="2" column="0">
-       <widget class="QFrame" name="frame_2">
-        <property name="frameShape">
-         <enum>QFrame::NoFrame</enum>
-        </property>
-        <property name="frameShadow">
-         <enum>QFrame::Raised</enum>
-        </property>
-        <layout class="QGridLayout" name="gridLayout_3">
-         <item row="0" column="0">
-          <widget class="QCommandLinkButton" name="doExtractFibersButton">
-           <property name="enabled">
-            <bool>false</bool>
-           </property>
-           <property name="sizePolicy">
-            <sizepolicy hsizetype="Preferred" vsizetype="Preferred">
-             <horstretch>0</horstretch>
-             <verstretch>0</verstretch>
-            </sizepolicy>
-           </property>
-           <property name="maximumSize">
-            <size>
-             <width>200</width>
-             <height>16777215</height>
-            </size>
-           </property>
-           <property name="font">
-            <font>
-             <pointsize>11</pointsize>
-            </font>
-           </property>
-           <property name="toolTip">
-            <string>Extract fibers passing through selected ROI or composite ROI. Select ROI and fiber bundle to execute.</string>
-           </property>
-           <property name="text">
-            <string>Extract</string>
-           </property>
-          </widget>
-         </item>
-         <item row="0" column="1">
-          <widget class="QCommandLinkButton" name="m_Extract3dButton">
-           <property name="enabled">
-            <bool>false</bool>
-           </property>
-           <property name="sizePolicy">
-            <sizepolicy hsizetype="Preferred" vsizetype="Preferred">
-             <horstretch>0</horstretch>
-             <verstretch>0</verstretch>
-            </sizepolicy>
-           </property>
-           <property name="maximumSize">
-            <size>
-             <width>200</width>
-             <height>16777215</height>
-            </size>
-           </property>
-           <property name="font">
-            <font>
-             <pointsize>11</pointsize>
-            </font>
-           </property>
-           <property name="toolTip">
-            <string>Extract fibers passing through selected surface mesh. Select surface mesh and fiber bundle to execute.</string>
-           </property>
-           <property name="text">
-            <string>Extract 3D</string>
-           </property>
-          </widget>
-         </item>
-         <item row="0" column="2">
-          <spacer name="horizontalSpacer_2">
-           <property name="orientation">
-            <enum>Qt::Horizontal</enum>
-           </property>
-           <property name="sizeHint" stdset="0">
-            <size>
-             <width>40</width>
-             <height>20</height>
-            </size>
-           </property>
-          </spacer>
-         </item>
-         <item row="1" column="0">
-          <widget class="QCommandLinkButton" name="m_SubstractBundles">
-           <property name="enabled">
-            <bool>false</bool>
-           </property>
-           <property name="sizePolicy">
-            <sizepolicy hsizetype="Preferred" vsizetype="Preferred">
-             <horstretch>0</horstretch>
-             <verstretch>0</verstretch>
-            </sizepolicy>
-           </property>
-           <property name="maximumSize">
-            <size>
-             <width>200</width>
-             <height>16777215</height>
-            </size>
-           </property>
-           <property name="font">
-            <font>
-             <pointsize>11</pointsize>
-            </font>
-           </property>
-           <property name="toolTip">
-            <string>Returns all fibers contained in bundle X that are not contained in bundle Y (not commutative!). Select at least two fiber bundles to execute.</string>
-           </property>
-           <property name="text">
-            <string>Substract</string>
-           </property>
-          </widget>
-         </item>
-         <item row="1" column="1">
-          <widget class="QCommandLinkButton" name="m_JoinBundles">
-           <property name="enabled">
-            <bool>false</bool>
-           </property>
-           <property name="sizePolicy">
-            <sizepolicy hsizetype="Preferred" vsizetype="Preferred">
-             <horstretch>0</horstretch>
-             <verstretch>0</verstretch>
-            </sizepolicy>
-           </property>
-           <property name="maximumSize">
-            <size>
-             <width>200</width>
-             <height>16777215</height>
-            </size>
-           </property>
-           <property name="font">
-            <font>
-             <pointsize>11</pointsize>
-            </font>
-           </property>
-           <property name="toolTip">
-            <string>Merge selected fiber bundles. Select at least two fiber bundles to execute.</string>
-           </property>
-           <property name="text">
-            <string>Join</string>
-           </property>
-          </widget>
-         </item>
-         <item row="2" column="0">
-          <widget class="QCommandLinkButton" name="m_GenerateRoiImage">
-           <property name="enabled">
-            <bool>false</bool>
-           </property>
-           <property name="sizePolicy">
-            <sizepolicy hsizetype="Preferred" vsizetype="Preferred">
-             <horstretch>0</horstretch>
-             <verstretch>0</verstretch>
-            </sizepolicy>
-           </property>
-           <property name="maximumSize">
-            <size>
-             <width>16777215</width>
-             <height>16777215</height>
-            </size>
-           </property>
-           <property name="font">
-            <font>
-             <pointsize>11</pointsize>
-            </font>
-           </property>
-           <property name="toolTip">
-            <string>Generate a binary image containing all selected ROIs. Select at least one ROI (planar figure) and a reference fiber bundle or image.</string>
-           </property>
-           <property name="text">
-            <string>ROI Image</string>
            </property>
           </widget>
          </item>
@@ -482,12 +480,12 @@
         </property>
         <item>
          <property name="text">
-          <string>Tract Density Image (TDI)</string>
+          <string>Tract Density Image</string>
          </property>
         </item>
         <item>
          <property name="text">
-          <string>Normalized TDI</string>
+          <string>Tract Density Image (normalize image values)</string>
          </property>
         </item>
         <item>
