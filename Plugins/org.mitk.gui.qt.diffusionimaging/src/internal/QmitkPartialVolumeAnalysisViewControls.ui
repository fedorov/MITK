<?xml version="1.0" encoding="UTF-8"?>
<ui version="4.0">
 <class>QmitkPartialVolumeAnalysisViewControls</class>
 <widget class="QWidget" name="QmitkPartialVolumeAnalysisViewControls">
  <property name="enabled">
   <bool>true</bool>
  </property>
  <property name="geometry">
   <rect>
    <x>0</x>
    <y>0</y>
    <width>360</width>
<<<<<<< HEAD
    <height>528</height>
=======
    <height>526</height>
>>>>>>> cf524819
   </rect>
  </property>
  <property name="windowTitle">
   <string>Form</string>
  </property>
  <layout class="QVBoxLayout" name="verticalLayout">
   <property name="spacing">
    <number>0</number>
   </property>
   <property name="leftMargin">
    <number>9</number>
   </property>
   <property name="topMargin">
    <number>3</number>
   </property>
   <property name="rightMargin">
    <number>9</number>
   </property>
   <property name="bottomMargin">
    <number>3</number>
   </property>
   <item>
    <widget class="QGroupBox" name="groupBox">
     <property name="title">
      <string>Data</string>
     </property>
     <layout class="QGridLayout" name="gridLayout">
      <item row="1" column="0">
       <widget class="QLabel" name="label_4">
        <property name="sizePolicy">
         <sizepolicy hsizetype="Fixed" vsizetype="Preferred">
          <horstretch>0</horstretch>
          <verstretch>0</verstretch>
         </sizepolicy>
        </property>
        <property name="text">
         <string>Tensor/Scalar Image:</string>
        </property>
       </widget>
      </item>
      <item row="2" column="0">
       <widget class="QLabel" name="label_2">
        <property name="sizePolicy">
         <sizepolicy hsizetype="Fixed" vsizetype="Preferred">
          <horstretch>0</horstretch>
          <verstretch>0</verstretch>
         </sizepolicy>
        </property>
        <property name="text">
         <string>Mask Image:</string>
        </property>
       </widget>
      </item>
      <item row="1" column="1">
       <widget class="QLabel" name="m_SelectedImageLabel">
        <property name="text">
         <string>-</string>
        </property>
       </widget>
      </item>
      <item row="2" column="1">
       <widget class="QLabel" name="m_SelectedMaskLabel">
        <property name="text">
         <string>-</string>
        </property>
       </widget>
      </item>
     </layout>
    </widget>
   </item>
   <item>
    <widget class="QGroupBox" name="groupBox_2">
     <property name="title">
      <string>Parameters</string>
     </property>
    </widget>
   </item>
   <item>
    <widget class="QFrame" name="frame">
     <property name="frameShape">
      <enum>QFrame::NoFrame</enum>
     </property>
     <property name="frameShadow">
      <enum>QFrame::Raised</enum>
     </property>
     <layout class="QVBoxLayout" name="verticalLayout_2">
      <property name="margin">
       <number>0</number>
      </property>
      <item>
       <widget class="QFrame" name="frame_2">
        <property name="frameShape">
         <enum>QFrame::NoFrame</enum>
        </property>
        <property name="frameShadow">
         <enum>QFrame::Raised</enum>
        </property>
        <layout class="QHBoxLayout" name="horizontalLayout_4">
         <property name="spacing">
          <number>0</number>
         </property>
         <property name="margin">
          <number>0</number>
         </property>
         <item>
          <widget class="QFrame" name="m_PlanarFigureButtonsFrame">
           <property name="frameShape">
            <enum>QFrame::NoFrame</enum>
           </property>
           <property name="frameShadow">
            <enum>QFrame::Raised</enum>
           </property>
           <layout class="QHBoxLayout" name="horizontalLayout_5">
            <property name="margin">
             <number>0</number>
            </property>
            <item>
             <widget class="QPushButton" name="m_CircleButton">
              <property name="maximumSize">
               <size>
                <width>30</width>
                <height>30</height>
               </size>
              </property>
              <property name="text">
               <string/>
              </property>
              <property name="icon">
               <iconset resource="../../resources/QmitkDiffusionImaging.qrc">
                <normaloff>:/QmitkDiffusionImaging/circle.png</normaloff>:/QmitkDiffusionImaging/circle.png</iconset>
              </property>
              <property name="iconSize">
               <size>
                <width>32</width>
                <height>32</height>
               </size>
              </property>
              <property name="checkable">
               <bool>true</bool>
              </property>
              <property name="flat">
               <bool>true</bool>
              </property>
             </widget>
            </item>
            <item>
             <widget class="QPushButton" name="m_RectangleButton">
              <property name="maximumSize">
               <size>
                <width>30</width>
                <height>30</height>
               </size>
              </property>
              <property name="text">
               <string/>
              </property>
              <property name="icon">
               <iconset resource="../../resources/QmitkDiffusionImaging.qrc">
                <normaloff>:/QmitkDiffusionImaging/rectangle.png</normaloff>:/QmitkDiffusionImaging/rectangle.png</iconset>
              </property>
              <property name="iconSize">
               <size>
                <width>32</width>
                <height>32</height>
               </size>
              </property>
              <property name="checkable">
               <bool>true</bool>
              </property>
              <property name="flat">
               <bool>true</bool>
              </property>
             </widget>
            </item>
            <item>
             <widget class="QPushButton" name="m_PolygonButton">
              <property name="maximumSize">
               <size>
                <width>30</width>
                <height>30</height>
               </size>
              </property>
              <property name="text">
               <string/>
              </property>
              <property name="icon">
               <iconset resource="../../resources/QmitkDiffusionImaging.qrc">
                <normaloff>:/QmitkDiffusionImaging/polygon.png</normaloff>:/QmitkDiffusionImaging/polygon.png</iconset>
              </property>
              <property name="iconSize">
               <size>
                <width>32</width>
                <height>32</height>
               </size>
              </property>
              <property name="checkable">
               <bool>true</bool>
              </property>
              <property name="flat">
               <bool>true</bool>
              </property>
             </widget>
            </item>
            <item>
             <spacer name="horizontalSpacer">
              <property name="orientation">
               <enum>Qt::Horizontal</enum>
              </property>
              <property name="sizeHint" stdset="0">
               <size>
                <width>40</width>
                <height>20</height>
               </size>
              </property>
             </spacer>
            </item>
           </layout>
          </widget>
         </item>
        </layout>
       </widget>
      </item>
      <item>
       <widget class="QFrame" name="m_ResampleOptionsFrame">
        <property name="enabled">
         <bool>true</bool>
        </property>
        <property name="frameShape">
         <enum>QFrame::NoFrame</enum>
        </property>
        <property name="frameShadow">
         <enum>QFrame::Raised</enum>
        </property>
        <layout class="QFormLayout" name="formLayout_2">
         <property name="fieldGrowthPolicy">
          <enum>QFormLayout::AllNonFixedFieldsGrow</enum>
         </property>
         <property name="margin">
          <number>0</number>
         </property>
         <item row="0" column="0">
          <widget class="QLabel" name="label">
           <property name="text">
            <string>Upsampling</string>
           </property>
          </widget>
         </item>
         <item row="0" column="1">
          <widget class="QFrame" name="frame_bla">
           <property name="frameShape">
            <enum>QFrame::NoFrame</enum>
           </property>
           <property name="frameShadow">
            <enum>QFrame::Raised</enum>
           </property>
           <layout class="QHBoxLayout" name="horizontalLayout">
            <property name="margin">
             <number>0</number>
            </property>
            <item>
             <widget class="QSlider" name="m_UpsamplingSlider">
              <property name="minimum">
               <number>1</number>
              </property>
              <property name="maximum">
               <number>50</number>
              </property>
              <property name="singleStep">
               <number>1</number>
              </property>
              <property name="value">
               <number>25</number>
              </property>
              <property name="orientation">
               <enum>Qt::Horizontal</enum>
              </property>
             </widget>
            </item>
            <item>
             <widget class="QLabel" name="m_Upsampling">
              <property name="minimumSize">
               <size>
                <width>50</width>
                <height>0</height>
               </size>
              </property>
              <property name="text">
               <string>2.5</string>
              </property>
             </widget>
            </item>
           </layout>
          </widget>
         </item>
         <item row="1" column="0">
          <widget class="QLabel" name="m_SimilarAnglesLabel">
           <property name="text">
            <string>Similar angles</string>
           </property>
          </widget>
         </item>
         <item row="1" column="1">
          <widget class="QFrame" name="m_SimilarAnglesFrame">
           <property name="frameShape">
            <enum>QFrame::NoFrame</enum>
           </property>
           <layout class="QHBoxLayout" name="horizontalLayout_7">
            <property name="margin">
             <number>0</number>
            </property>
            <item>
             <widget class="QSlider" name="m_SimilarAnglesSlider">
              <property name="maximum">
               <number>90</number>
              </property>
              <property name="value">
               <number>0</number>
              </property>
              <property name="orientation">
               <enum>Qt::Horizontal</enum>
              </property>
              <property name="tickPosition">
               <enum>QSlider::NoTicks</enum>
              </property>
             </widget>
            </item>
            <item>
             <widget class="QLabel" name="m_SimilarAngles">
              <property name="minimumSize">
               <size>
                <width>50</width>
                <height>0</height>
               </size>
              </property>
              <property name="text">
               <string>90°</string>
              </property>
             </widget>
            </item>
           </layout>
          </widget>
         </item>
        </layout>
       </widget>
      </item>
     </layout>
    </widget>
   </item>
   <item>
    <widget class="QFrame" name="frame_5">
     <property name="frameShape">
      <enum>QFrame::NoFrame</enum>
     </property>
     <property name="frameShadow">
      <enum>QFrame::Raised</enum>
     </property>
     <layout class="QVBoxLayout" name="verticalLayout_4">
      <property name="spacing">
       <number>0</number>
      </property>
      <property name="margin">
       <number>0</number>
      </property>
      <item>
       <widget class="QCheckBox" name="m_DisplayHistogramCheckbox">
        <property name="text">
         <string>display histogram</string>
        </property>
       </widget>
      </item>
      <item>
       <widget class="QmitkPartialVolumeAnalysisWidget" name="m_HistogramWidget" native="true">
        <property name="enabled">
         <bool>true</bool>
        </property>
        <property name="sizePolicy">
         <sizepolicy hsizetype="Expanding" vsizetype="Expanding">
          <horstretch>0</horstretch>
          <verstretch>0</verstretch>
         </sizepolicy>
        </property>
       </widget>
      </item>
     </layout>
    </widget>
   </item>
   <item>
    <widget class="QFrame" name="m_BottomControls">
     <property name="frameShape">
      <enum>QFrame::NoFrame</enum>
     </property>
     <property name="frameShadow">
      <enum>QFrame::Raised</enum>
     </property>
     <layout class="QVBoxLayout" name="verticalLayout_3">
      <property name="margin">
       <number>0</number>
      </property>
      <item>
       <widget class="QFrame" name="m_ClassSelector">
        <property name="frameShape">
         <enum>QFrame::NoFrame</enum>
        </property>
        <property name="frameShadow">
         <enum>QFrame::Raised</enum>
        </property>
        <layout class="QHBoxLayout" name="horizontalLayout_6">
         <property name="margin">
          <number>0</number>
         </property>
         <item>
          <widget class="QPushButton" name="m_TextureIntON">
           <property name="maximumSize">
            <size>
             <width>20</width>
             <height>20</height>
            </size>
           </property>
           <property name="text">
            <string/>
           </property>
           <property name="checkable">
            <bool>true</bool>
           </property>
           <property name="flat">
            <bool>true</bool>
           </property>
          </widget>
         </item>
         <item>
          <widget class="QRadioButton" name="m_GreenRadio">
           <property name="text">
            <string>Green</string>
           </property>
          </widget>
         </item>
         <item>
          <widget class="QRadioButton" name="m_PartialVolumeRadio">
           <property name="toolTip">
            <string comment="Partial Volume" extracomment="Partial Volume">Partial Volume</string>
           </property>
           <property name="statusTip">
            <string comment="Partial Volume" extracomment="Partial Volume">Partial Volume</string>
           </property>
           <property name="whatsThis">
            <string>Partial Volume</string>
           </property>
           <property name="accessibleName">
            <string comment="Partial Volume" extracomment="Partial Volume">Partial Volume</string>
           </property>
           <property name="text">
            <string>PV</string>
           </property>
          </widget>
         </item>
         <item>
          <widget class="QRadioButton" name="m_BlueRadio">
           <property name="text">
            <string>Red</string>
           </property>
           <property name="checked">
            <bool>true</bool>
           </property>
          </widget>
         </item>
         <item>
          <widget class="QRadioButton" name="m_AllRadio">
           <property name="text">
            <string>All</string>
           </property>
          </widget>
         </item>
         <item>
          <widget class="QToolButton" name="m_ExportClusteringResultsButton">
           <property name="toolTip">
            <string>Export clustering result as float image.</string>
           </property>
           <property name="text">
            <string>...</string>
           </property>
           <property name="icon">
            <iconset resource="../../../../../../binary/MITK-superbuild/MITK-build/Plugins/org.mitk.gui.qt.diffusionimaging/org_mitk_gui_qt_diffusionimaging_cached.qrc">
             <normaloff>:/org.mitk.gui.qt.diffusionimaging/resources/arrow.png</normaloff>:/org.mitk.gui.qt.diffusionimaging/resources/arrow.png</iconset>
           </property>
          </widget>
         </item>
        </layout>
       </widget>
      </item>
      <item>
       <widget class="QFrame" name="m_OpacityFrame">
        <property name="frameShape">
         <enum>QFrame::NoFrame</enum>
        </property>
        <layout class="QHBoxLayout" name="horizontalLayout_8">
         <property name="margin">
          <number>0</number>
         </property>
         <item>
          <widget class="QLabel" name="m_OpacityLabel">
           <property name="text">
            <string>Opacity</string>
           </property>
          </widget>
         </item>
         <item>
          <widget class="QSlider" name="m_OpacitySlider">
           <property name="maximum">
            <number>10</number>
           </property>
           <property name="value">
            <number>5</number>
           </property>
           <property name="orientation">
            <enum>Qt::Horizontal</enum>
           </property>
           <property name="tickPosition">
            <enum>QSlider::TicksBelow</enum>
           </property>
          </widget>
         </item>
        </layout>
       </widget>
      </item>
     </layout>
    </widget>
   </item>
   <item>
    <layout class="QGridLayout" name="gridLayout_7">
     <item row="0" column="0">
      <widget class="QPushButton" name="m_ButtonCopyHistogramToClipboard">
       <property name="text">
        <string>Histogram to Clipboard</string>
       </property>
      </widget>
     </item>
    </layout>
   </item>
   <item>
    <widget class="QCheckBox" name="m_AdvancedCheckbox">
     <property name="text">
      <string>Advanced</string>
     </property>
    </widget>
   </item>
   <item>
    <spacer name="spacer2">
     <property name="orientation">
      <enum>Qt::Vertical</enum>
     </property>
     <property name="sizeType">
      <enum>QSizePolicy::Preferred</enum>
     </property>
     <property name="sizeHint" stdset="0">
      <size>
       <width>10</width>
       <height>1</height>
      </size>
     </property>
    </spacer>
   </item>
   <item>
    <widget class="QFrame" name="frame_7">
     <property name="frameShape">
      <enum>QFrame::NoFrame</enum>
     </property>
     <property name="frameShadow">
      <enum>QFrame::Raised</enum>
     </property>
     <layout class="QFormLayout" name="formLayout_3">
      <property name="fieldGrowthPolicy">
       <enum>QFormLayout::AllNonFixedFieldsGrow</enum>
      </property>
      <property name="margin">
       <number>0</number>
      </property>
      <item row="1" column="0">
       <widget class="QLabel" name="label_5">
        <property name="text">
         <string>Blurring</string>
        </property>
       </widget>
      </item>
      <item row="1" column="1">
       <widget class="QFrame" name="frame_3">
        <property name="frameShape">
         <enum>QFrame::NoFrame</enum>
        </property>
        <property name="frameShadow">
         <enum>QFrame::Raised</enum>
        </property>
        <layout class="QHBoxLayout" name="horizontalLayout_2">
         <property name="margin">
          <number>0</number>
         </property>
         <item>
          <widget class="QSlider" name="m_GaussianSigmaSlider">
           <property name="maximum">
            <number>200</number>
           </property>
           <property name="singleStep">
            <number>1</number>
           </property>
           <property name="value">
            <number>0</number>
           </property>
           <property name="orientation">
            <enum>Qt::Horizontal</enum>
           </property>
          </widget>
         </item>
         <item>
          <widget class="QLabel" name="m_GaussianSigma">
           <property name="minimumSize">
            <size>
             <width>50</width>
             <height>0</height>
            </size>
           </property>
           <property name="text">
            <string>0.0</string>
           </property>
          </widget>
         </item>
        </layout>
       </widget>
      </item>
      <item row="2" column="0">
       <widget class="QLabel" name="label_3">
        <property name="text">
         <string># Bins</string>
        </property>
       </widget>
      </item>
      <item row="2" column="1">
       <widget class="QFrame" name="frame_4">
        <property name="frameShape">
         <enum>QFrame::NoFrame</enum>
        </property>
        <layout class="QHBoxLayout" name="horizontalLayout_3">
         <property name="margin">
          <number>0</number>
         </property>
         <item>
          <widget class="QSlider" name="m_NumberBinsSlider">
           <property name="minimum">
            <number>1</number>
           </property>
           <property name="maximum">
            <number>100</number>
           </property>
           <property name="value">
            <number>10</number>
           </property>
           <property name="orientation">
            <enum>Qt::Horizontal</enum>
           </property>
           <property name="tickPosition">
            <enum>QSlider::NoTicks</enum>
           </property>
          </widget>
         </item>
         <item>
          <widget class="QLabel" name="m_NumberBins">
           <property name="minimumSize">
            <size>
             <width>50</width>
             <height>0</height>
            </size>
           </property>
           <property name="text">
            <string>50</string>
           </property>
          </widget>
         </item>
        </layout>
       </widget>
      </item>
      <item row="5" column="0">
       <widget class="QCheckBox" name="m_Quantiles">
        <property name="text">
         <string>quantiles</string>
        </property>
       </widget>
      </item>
      <item row="5" column="1">
       <widget class="QFrame" name="frame_8">
        <property name="frameShape">
         <enum>QFrame::StyledPanel</enum>
        </property>
        <property name="frameShadow">
         <enum>QFrame::Raised</enum>
        </property>
        <layout class="QHBoxLayout" name="horizontalLayout_9">
         <property name="margin">
          <number>0</number>
         </property>
         <item>
          <widget class="QDoubleSpinBox" name="m_q1">
           <property name="maximum">
            <double>1.000000000000000</double>
           </property>
           <property name="singleStep">
            <double>0.010000000000000</double>
           </property>
           <property name="value">
            <double>0.250000000000000</double>
           </property>
          </widget>
         </item>
         <item>
          <widget class="QDoubleSpinBox" name="m_q2">
           <property name="maximum">
            <double>1.000000000000000</double>
           </property>
           <property name="singleStep">
            <double>0.010000000000000</double>
           </property>
           <property name="value">
            <double>0.750000000000000</double>
           </property>
          </widget>
         </item>
        </layout>
       </widget>
      </item>
      <item row="4" column="1">
       <widget class="QPushButton" name="m_EstimateCircle">
        <property name="text">
         <string>Estimate circle from binary image</string>
        </property>
       </widget>
      </item>
      <item row="3" column="1">
       <widget class="QSpinBox" name="m_PlanarFiguresThickness"/>
      </item>
      <item row="3" column="0">
       <widget class="QLabel" name="label_6">
        <property name="text">
         <string>&quot;Thick&quot; PFs</string>
        </property>
       </widget>
      </item>
     </layout>
    </widget>
   </item>
   <item>
    <spacer name="verticalSpacer">
     <property name="orientation">
      <enum>Qt::Vertical</enum>
     </property>
     <property name="sizeHint" stdset="0">
      <size>
       <width>20</width>
       <height>40</height>
      </size>
     </property>
    </spacer>
   </item>
  </layout>
 </widget>
 <customwidgets>
  <customwidget>
   <class>QmitkPartialVolumeAnalysisWidget</class>
   <extends>QWidget</extends>
   <header>QmitkPartialVolumeAnalysisWidget.h</header>
   <container>1</container>
  </customwidget>
 </customwidgets>
 <resources>
  <include location="../../../../../../binary/MITK-superbuild/MITK-build/Plugins/org.mitk.gui.qt.diffusionimaging/org_mitk_gui_qt_diffusionimaging_cached.qrc"/>
  <include location="../../resources/QmitkDiffusionImaging.qrc"/>
 </resources>
 <connections/>
</ui><|MERGE_RESOLUTION|>--- conflicted
+++ resolved
@@ -10,11 +10,7 @@
     <x>0</x>
     <y>0</y>
     <width>360</width>
-<<<<<<< HEAD
     <height>528</height>
-=======
-    <height>526</height>
->>>>>>> cf524819
    </rect>
   </property>
   <property name="windowTitle">
