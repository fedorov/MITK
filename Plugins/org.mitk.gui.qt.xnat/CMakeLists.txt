project(org_mitk_gui_qt_xnat)

mitk_create_plugin(
<<<<<<< HEAD
=======
  PACKAGE_DEPENDS Poco|Zip
>>>>>>> 612017eb
  MODULE_DEPENDS MitkXNAT
  EXPORT_DIRECTIVE XNAT_EXPORT
  EXPORTED_INCLUDE_SUFFIXES src
)<|MERGE_RESOLUTION|>--- conflicted
+++ resolved
@@ -1,10 +1,7 @@
 project(org_mitk_gui_qt_xnat)
 
 mitk_create_plugin(
-<<<<<<< HEAD
-=======
   PACKAGE_DEPENDS Poco|Zip
->>>>>>> 612017eb
   MODULE_DEPENDS MitkXNAT
   EXPORT_DIRECTIVE XNAT_EXPORT
   EXPORTED_INCLUDE_SUFFIXES src
