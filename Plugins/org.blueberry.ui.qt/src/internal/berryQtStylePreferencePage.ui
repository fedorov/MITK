<?xml version="1.0" encoding="UTF-8"?>
<ui version="4.0">
 <class>QtStylePreferencePageUI</class>
 <widget class="QWidget" name="QtStylePreferencePageUI">
  <property name="geometry">
   <rect>
    <x>0</x>
    <y>0</y>
    <width>499</width>
    <height>348</height>
   </rect>
  </property>
  <property name="windowTitle">
   <string>Form</string>
  </property>
  <layout class="QVBoxLayout" name="verticalLayout_2">
   <item>
    <widget class="QFrame" name="frame">
     <property name="frameShape">
      <enum>QFrame::Panel</enum>
     </property>
     <property name="frameShadow">
      <enum>QFrame::Raised</enum>
     </property>
     <property name="lineWidth">
      <number>1</number>
     </property>
     <property name="midLineWidth">
      <number>0</number>
     </property>
     <layout class="QHBoxLayout" name="horizontalLayout">
      <item>
       <widget class="QLabel" name="label">
        <property name="text">
         <string>Active Style Theme</string>
        </property>
       </widget>
      </item>
      <item>
       <widget class="QComboBox" name="m_StylesCombo">
        <property name="sizePolicy">
         <sizepolicy hsizetype="Preferred" vsizetype="Fixed">
          <horstretch>1</horstretch>
          <verstretch>0</verstretch>
         </sizepolicy>
        </property>
       </widget>
      </item>
     </layout>
    </widget>
   </item>
   <item>
    <widget class="QFrame" name="m_IconThemeFrame">
     <property name="frameShape">
      <enum>QFrame::Panel</enum>
     </property>
     <property name="frameShadow">
      <enum>QFrame::Raised</enum>
     </property>
     <layout class="QHBoxLayout" name="horizontalLayout_3">
      <item>
       <widget class="QLabel" name="m_IconThemeLabel">
        <property name="text">
         <string>Active Icon Theme</string>
        </property>
       </widget>
      </item>
      <item>
       <widget class="QComboBox" name="m_IconThemeComboBox">
        <property name="sizePolicy">
         <sizepolicy hsizetype="Preferred" vsizetype="Fixed">
          <horstretch>1</horstretch>
          <verstretch>0</verstretch>
         </sizepolicy>
        </property>
       </widget>
      </item>
     </layout>
    </widget>
   </item>
   <item>
    <widget class="QFrame" name="m_FontFrame">
     <property name="frameShape">
      <enum>QFrame::Panel</enum>
     </property>
     <property name="frameShadow">
      <enum>QFrame::Raised</enum>
     </property>
     <layout class="QHBoxLayout" name="horizontalLayout_4">
      <item>
       <widget class="QLabel" name="m_FontLabel">
        <property name="text">
         <string>Active Font</string>
        </property>
       </widget>
      </item>
      <item>
       <widget class="QComboBox" name="m_FontComboBox">
        <property name="sizePolicy">
         <sizepolicy hsizetype="Preferred" vsizetype="Fixed">
          <horstretch>1</horstretch>
          <verstretch>0</verstretch>
         </sizepolicy>
        </property>
       </widget>
      </item>
<<<<<<< HEAD
=======
      <item>
       <widget class="QSpinBox" name="m_FontSizeSpinBox">
        <property name="minimum">
         <number>7</number>
        </property>
        <property name="maximum">
         <number>40</number>
        </property>
        <property name="value">
         <number>10</number>
        </property>
       </widget>
      </item>
>>>>>>> 8919952e
     </layout>
    </widget>
   </item>
   <item>
    <spacer name="verticalSpacer_2">
     <property name="orientation">
      <enum>Qt::Vertical</enum>
     </property>
     <property name="sizeType">
      <enum>QSizePolicy::Fixed</enum>
     </property>
     <property name="sizeHint" stdset="0">
      <size>
       <width>20</width>
       <height>10</height>
      </size>
     </property>
    </spacer>
   </item>
   <item>
    <widget class="QLabel" name="label_2">
     <property name="text">
      <string>Style Search Paths</string>
     </property>
    </widget>
   </item>
   <item>
    <layout class="QHBoxLayout" name="horizontalLayout_2">
     <item>
      <widget class="QListWidget" name="m_PathList">
       <property name="selectionMode">
        <enum>QAbstractItemView::ExtendedSelection</enum>
       </property>
       <property name="sortingEnabled">
        <bool>true</bool>
       </property>
      </widget>
     </item>
     <item>
      <layout class="QVBoxLayout" name="verticalLayout">
       <item>
        <widget class="QPushButton" name="m_AddButton">
         <property name="text">
          <string>Add...</string>
         </property>
        </widget>
       </item>
       <item>
        <widget class="QPushButton" name="m_EditButton">
         <property name="enabled">
          <bool>false</bool>
         </property>
         <property name="text">
          <string>Edit...</string>
         </property>
        </widget>
       </item>
       <item>
        <widget class="QPushButton" name="m_RemoveButton">
         <property name="enabled">
          <bool>false</bool>
         </property>
         <property name="text">
          <string>Remove</string>
         </property>
        </widget>
       </item>
       <item>
        <spacer name="verticalSpacer">
         <property name="orientation">
          <enum>Qt::Vertical</enum>
         </property>
         <property name="sizeHint" stdset="0">
          <size>
           <width>20</width>
           <height>40</height>
          </size>
         </property>
        </spacer>
       </item>
      </layout>
     </item>
    </layout>
   </item>
  </layout>
 </widget>
 <resources/>
 <connections/>
</ui><|MERGE_RESOLUTION|>--- conflicted
+++ resolved
@@ -104,8 +104,6 @@
         </property>
        </widget>
       </item>
-<<<<<<< HEAD
-=======
       <item>
        <widget class="QSpinBox" name="m_FontSizeSpinBox">
         <property name="minimum">
@@ -119,7 +117,6 @@
         </property>
        </widget>
       </item>
->>>>>>> 8919952e
      </layout>
     </widget>
    </item>
