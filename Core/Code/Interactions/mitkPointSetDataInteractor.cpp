--- conflicted
+++ resolved
@@ -27,7 +27,6 @@
 void mitk::PointSetDataInteractor::ConnectActionsAndFunctions()
 {
   CONNECT_FUNCTION("addpoint", AddPoint);
-<<<<<<< HEAD
   CONNECT_FUNCTION("selectpoint", SelectPoint);
   CONNECT_FUNCTION("unselect", UnSelectPoint);
   CONNECT_FUNCTION("initMove", InitMove);
@@ -39,23 +38,12 @@
 }
 
 bool mitk::PointSetDataInteractor::AddPoint(StateMachineAction* stateMachineAction, InteractionEvent* interactionEvent)
-=======
-}
-
-bool mitk::PointSetDataInteractor::AddPoint(StateMachineAction*,
-    InteractionEvent* interactionEvent)
->>>>>>> 0effc851
 {
   // Find the position, the point is to be added to: first entry with
   // empty index. If the Set is empty, then start with 0. if not empty,
   // then take the first index which is not occupied
   int lastPosition = 0;
-<<<<<<< HEAD
   PointSet::PointsContainer* pointsContainer = m_PointSet->GetPointSet(0)->GetPoints();
-=======
-  PointSet::PointsContainer* pointsContainer =
-      m_PointSet->GetPointSet(0)->GetPoints();
->>>>>>> 0effc851
 
   if (!pointsContainer->empty())
   {
@@ -71,14 +59,10 @@
     }
   }
 
-  InteractionPositionEvent* positionEvent =
-      dynamic_cast<InteractionPositionEvent*>(interactionEvent);
-  if (positionEvent != NULL)
-  {
-<<<<<<< HEAD
+  InteractionPositionEvent* positionEvent = dynamic_cast<InteractionPositionEvent*>(interactionEvent);
+  if (positionEvent != NULL)
+  {
     IsClosedContour(stateMachineAction, interactionEvent);
-=======
->>>>>>> 0effc851
     // Get time step from BaseRenderer
     int timeStep = positionEvent->GetSender()->GetTimeStep();
     mitk::Point3D point = positionEvent->GetPositionInWorld();
@@ -87,33 +71,21 @@
     GetDataNode()->Modified();
     if (m_NumberOfPoints >= m_MaxNumberOfPoints)
     {
-<<<<<<< HEAD
       InternalEvent::Pointer event = InternalEvent::New(NULL, this, "MaxNumberOfPoints");
       positionEvent->GetSender()->GetDispatcher()->QueueEvent(event.GetPointer());
-=======
-      InternalEvent::Pointer event = InternalEvent::New(NULL, this,
-          "MaxNumberOfPoints");
-      positionEvent->GetSender()->GetDispatcher()->QueueEvent(
-          event.GetPointer());
->>>>>>> 0effc851
     }
     mitk::RenderingManager::GetInstance()->RequestUpdateAll();
-    // TODO implement logic around this:
-    // notify if last added point closed the contour
-    IsContourClosed();
-    return true;
-  }
-  else
-  {
-    return false;
-  }
-}
-
-bool mitk::PointSetDataInteractor::SelectPoint(StateMachineAction*,
-    InteractionEvent* interactionEvent)
-{
-  InteractionPositionEvent* positionEvent =
-      dynamic_cast<InteractionPositionEvent*>(interactionEvent);
+    return true;
+  }
+  else
+  {
+    return false;
+  }
+}
+
+bool mitk::PointSetDataInteractor::SelectPoint(StateMachineAction*, InteractionEvent* interactionEvent)
+{
+  InteractionPositionEvent* positionEvent = dynamic_cast<InteractionPositionEvent*>(interactionEvent);
   if (positionEvent != NULL)
   {
     int timeStep = positionEvent->GetSender()->GetTimeStep();
@@ -123,13 +95,7 @@
     {
       //TODO FIXME is this safe ? can pointset and renderer have different sizes ?
       m_SelectedPointIndex = GetPointIndexByPosition(point, timeStep);
-
-<<<<<<< HEAD
       GetDataNode()->SetProperty("contourcolor", ColorProperty::New(0.0, 0.0, 1.0));
-=======
-      GetDataNode()->SetProperty("contourcolor",
-          ColorProperty::New(0.0, 0.0, 1.0));
->>>>>>> 0effc851
       mitk::RenderingManager::GetInstance()->RequestUpdateAll();
       return true;
     }
@@ -153,10 +119,9 @@
 {
 }
 
-bool mitk::PointSetDataInteractor::RemovePoint(StateMachineAction*,
-    InteractionEvent*)
-{
-<<<<<<< HEAD
+bool mitk::PointSetDataInteractor::RemovePoint(StateMachineAction*, InteractionEvent*)
+{
+
   if (m_SelectedPointIndex != -1)
   {
     Point3D point;
@@ -275,44 +240,11 @@
   {
     return false;
   }
-=======
-  return true;
-}
-
-bool mitk::PointSetDataInteractor::CloseContourPoint(StateMachineAction*,
-    InteractionEvent*)
-{
-  return true;
-}
-
-bool mitk::PointSetDataInteractor::MovePoint(StateMachineAction*,
-    InteractionEvent*)
-{
-  return true;
-}
-
-bool mitk::PointSetDataInteractor::MoveSet(StateMachineAction*,
-    InteractionEvent*)
-{
-  return true;
-}
-
-bool mitk::PointSetDataInteractor::UnSelectPoint(StateMachineAction*,
-    InteractionEvent*)
-{
-  return true;
->>>>>>> 0effc851
-}
-
-bool mitk::PointSetDataInteractor::Abort(StateMachineAction*,
-    InteractionEvent* interactionEvent)
-{
-<<<<<<< HEAD
+}
+
+bool mitk::PointSetDataInteractor::Abort(StateMachineAction*, InteractionEvent* interactionEvent)
+{
   InternalEvent::Pointer event = InternalEvent::New(NULL, this, INTERNALDeactivateMe);
-=======
-  MITK_INFO<< "request abort";
-  InternalEvent::Pointer event = InternalEvent::New(NULL,this, INTERNALDeactivateMe );
->>>>>>> 0effc851
   interactionEvent->GetSender()->GetDispatcher()->QueueEvent(event.GetPointer());
   return true;
 }
@@ -334,12 +266,11 @@
     {
       m_PointSet = points;
     }
-<<<<<<< HEAD
     // load config file parameter: maximal number of points
-    mitk::PropertyList::Pointer properties =  GetPropertyList();
+    mitk::PropertyList::Pointer properties = GetPropertyList();
     std::string strNumber;
-    properties->GetStringProperty("MaxPoints",strNumber);
-    m_NumberOfPoints = strNumber.
+    properties->GetStringProperty("MaxPoints", strNumber);
+    m_NumberOfPoints = atoi(strNumber.c_str());
   }
 }
 
@@ -369,14 +300,4 @@
   {
     return false;
   }
-=======
-    //TODO initialization stuff
-    // Check if loaded set matches descriptions such as maximal point number
-  }
-}
-
-bool mitk::PointSetDataInteractor::IsContourClosed()
-{
-  return false; // well, it usually isn't .. ;)
->>>>>>> 0effc851
 }