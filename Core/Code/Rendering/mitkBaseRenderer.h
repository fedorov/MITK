/*===================================================================

 The Medical Imaging Interaction Toolkit (MITK)

 Copyright (c) German Cancer Research Center,
 Division of Medical and Biological Informatics.
 All rights reserved.

 This software is distributed WITHOUT ANY WARRANTY; without
 even the implied warranty of MERCHANTABILITY or FITNESS FOR
 A PARTICULAR PURPOSE.

 See LICENSE.txt or http://www.mitk.org for details.

 ===================================================================*/

#ifndef BASERENDERER_H_HEADER_INCLUDED_C1CCA0F4
#define BASERENDERER_H_HEADER_INCLUDED_C1CCA0F4

#include "mitkDataStorage.h"
#include "mitkPlaneGeometry.h"
#include "mitkTimeGeometry.h"
#include "mitkDisplayGeometry.h"
#include "mitkGeometry2DData.h"
#include "mitkCameraController.h"
#include "mitkDisplayPositionEvent.h"
#include "mitkWheelEvent.h"

//#include "mitkMapper.h"

#include "mitkSliceNavigationController.h"
#include "mitkCameraController.h"
#include "mitkCameraRotationController.h"

#include "mitkBindDispatcherInteractor.h"
#include "mitkDispatcher.h"

#include <vtkRenderWindow.h>
#include <vtkRenderer.h>

#include <map>
#include <set>

// DEPRECATED
#include <mitkTimeSlicedGeometry.h>

namespace mitk
{
  class NavigationController;
  class SliceNavigationController;
  class CameraRotationController;
  class CameraController;
  class DataStorage;
  class Mapper;
  class BaseLocalStorageHandler;
  class OverlayManager;

//##Documentation
//## @brief Organizes the rendering process
//##
//## Organizes the rendering process. A Renderer contains a reference to a
//## DataStorage and asks the mappers of the data objects to render
//## the data into the renderwindow it is associated to.
//##
//## \#Render() checks if rendering is currently allowed by calling
//## RenderWindow::PrepareRendering(). Initialization of a rendering context
//## can also be performed in this method.
//##
//## The actual rendering code has been moved to \#Repaint()
//## Both \#Repaint() and \#Update() are declared protected now.
//##
//## Note: Separation of the Repaint and Update processes (rendering vs
//## creating a vtk prop tree) still needs to be worked on. The whole
//## rendering process also should be reworked to use VTK based classes for
//## both 2D and 3D rendering.
//## @ingroup Renderer
  class MITK_CORE_EXPORT BaseRenderer: public itk::Object
  {
  public:

    /** \brief This rendering mode enumeration is specified at various constructors
    *  of the Renderer and RenderWindow classes, which autoconfigures the
    *  respective VTK objects. This has to be done at construction time because later
    *  configuring turns out to be not working on most platforms.
    */
    struct RenderingMode
    {
      enum Type {
        Standard = 0,  // no multi-sampling, no depth-peeling
        MultiSampling, // multi-sampling (antialiasing), no depth-peeling
        DepthPeeling   // no multi-sampling, depth-peeling is on (order-independant transparency)
      };
    };

    typedef std::map<vtkRenderWindow*, BaseRenderer*> BaseRendererMapType;
    static BaseRendererMapType baseRendererMap;

    static BaseRenderer* GetInstance(vtkRenderWindow * renWin);
    static void AddInstance(vtkRenderWindow* renWin, BaseRenderer* baseRenderer);
    static void RemoveInstance(vtkRenderWindow* renWin);

    static BaseRenderer* GetByName(const std::string& name);
    static vtkRenderWindow* GetRenderWindowByName(const std::string& name);

#pragma GCC visibility push(default)
    itkEventMacro( RendererResetEvent, itk::AnyEvent );
#pragma GCC visibility pop

    /** Standard class typedefs. */
    mitkClassMacro(BaseRenderer, itk::Object);

    BaseRenderer(const char* name = NULL, vtkRenderWindow * renWin = NULL, mitk::RenderingManager* rm = NULL,RenderingMode::Type mode = RenderingMode::Standard);

    //##Documentation
    //## @brief MapperSlotId defines which kind of mapper (e.g., 2D or 3D) shoud be used.
    typedef int MapperSlotId;

    enum StandardMapperSlot
    {
      Standard2D = 1, Standard3D = 2
    };

    virtual void SetDataStorage(DataStorage* storage);  ///< set the datastorage that will be used for rendering

    //##Documentation
    //## return the DataStorage that is used for rendering
    virtual DataStorage::Pointer GetDataStorage() const
    {
      return m_DataStorage.GetPointer();
    }

    //##Documentation
    //## @brief Access the RenderWindow into which this renderer renders.
    vtkRenderWindow* GetRenderWindow() const
    {
      return m_RenderWindow;
    }
    vtkRenderer* GetVtkRenderer() const
    {
      return m_VtkRenderer;
    }

    //##Documentation
    //## @brief Returns the Dispatcher which handles Events for this BaseRenderer
    Dispatcher::Pointer GetDispatcher() const;

    //##Documentation
    //## @brief Default mapper id to use.
    static const MapperSlotId defaultMapper;

    //##Documentation
    //## @brief Do the rendering and flush the result.
    virtual void Paint();

    //##Documentation
    //## @brief Initialize the RenderWindow. Should only be called from RenderWindow.
    virtual void Initialize();

    //##Documentation
    //## @brief Called to inform the renderer that the RenderWindow has been resized.
    virtual void Resize(int w, int h);

    //##Documentation
    //## @brief Initialize the renderer with a RenderWindow (@a renderwindow).
    virtual void InitRenderer(vtkRenderWindow* renderwindow);

    //##Documentation
    //## @brief Set the initial size. Called by RenderWindow after it has become
    //## visible for the first time.
    virtual void InitSize(int w, int h);

    //##Documentation
    //## @brief Draws a point on the widget.
    //## Should be used during conferences to show the position of the remote mouse
    virtual void DrawOverlayMouse(Point2D& p2d);

    //##Documentation
    //## @brief Set/Get the WorldGeometry (m_WorldGeometry) for 3D and 2D rendering, that describing the
    //## (maximal) area to be rendered.
    //##
    //## Depending of the type of the passed Geometry3D more or less information can be extracted:
    //## \li if it is a PlaneGeometry (which is a sub-class of Geometry3D), m_CurrentWorldGeometry2D is
    //## also set to point to it. m_WorldTimeGeometry is set to NULL.
    //## \li if it is a TimeGeometry, m_WorldTimeGeometry is also set to point to it.
    //## If m_WorldTimeGeometry contains instances of SlicedGeometry3D, m_CurrentWorldGeometry2D is set to
    //## one of geometries stored in the SlicedGeometry3D according to the value of m_Slice;  otherwise
    //## a PlaneGeometry describing the top of the bounding-box of the Geometry3D is set as the
    //## m_CurrentWorldGeometry2D.
    //## \li otherwise a PlaneGeometry describing the top of the bounding-box of the Geometry3D
    //## is set as the m_CurrentWorldGeometry2D. m_WorldTimeGeometry is set to NULL.
    //## @todo add calculation of PlaneGeometry describing the top of the bounding-box of the Geometry3D
    //## when the passed Geometry3D is not sliced.
    //## \sa m_WorldGeometry
    //## \sa m_WorldTimeGeometry
    //## \sa m_CurrentWorldGeometry2D
    virtual void SetWorldGeometry3D(BaseGeometry* geometry);
    virtual void SetWorldTimeGeometry(mitk::TimeGeometry* geometry);

    /**
    * \deprecatedSince{2013_09} Please use TimeGeometry instead of TimeSlicedGeometry. For more information see http://www.mitk.org/Development/Refactoring%20of%20the%20Geometry%20Classes%20-%20Part%201
    */
    DEPRECATED(void SetWorldGeometry3D(TimeSlicedGeometry* geometry));

<<<<<<< HEAD
    itkGetConstObjectMacro(WorldGeometry, Geometry3D)
    itkGetObjectMacro(WorldGeometry, Geometry3D)
=======

    itkGetConstObjectMacro(WorldGeometry, BaseGeometry)
    itkGetObjectMacro(WorldGeometry, BaseGeometry)
>>>>>>> fc3370a3
    itkGetConstObjectMacro(WorldTimeGeometry, TimeGeometry)
    itkGetObjectMacro(WorldTimeGeometry, TimeGeometry)

    //##Documentation
    //## @brief Get the current 3D-worldgeometry (m_CurrentWorldGeometry) used for 3D-rendering
    itkGetConstObjectMacro(CurrentWorldGeometry, BaseGeometry)

    //##Documentation
    //## @brief Get the current 2D-worldgeometry (m_CurrentWorldGeometry2D) used for 2D-rendering
    itkGetConstObjectMacro(CurrentWorldGeometry2D, PlaneGeometry)

    //##Documentation
    //## Calculates the bounds of the DataStorage (if it contains any valid data),
    //## creates a geometry from these bounds and sets it as world geometry of the renderer.
    //##
    //## Call this method to re-initialize the renderer to the current DataStorage
    //## (e.g. after loading an additional dataset), to ensure that the view is
    //## aligned correctly.
    //## \warn This is not implemented yet.
    virtual bool SetWorldGeometryToDataStorageBounds()
    {
      return false;
    }

    //##Documentation
    //## @brief Set/Get the DisplayGeometry (for 2D rendering)
    //##
    //## The DisplayGeometry describes which part of the PlaneGeometry m_CurrentWorldGeometry2D
    //## is displayed.
    virtual void SetDisplayGeometry(DisplayGeometry* geometry2d);

    itkGetConstObjectMacro(DisplayGeometry, DisplayGeometry)
    itkGetObjectMacro(DisplayGeometry, DisplayGeometry)

    //##Documentation
    //## @brief Set/Get m_Slice which defines together with m_TimeStep the 2D geometry
    //## stored in m_WorldTimeGeometry used as m_CurrentWorldGeometry2D
    //##
    //## \sa m_Slice
    virtual void SetSlice(unsigned int slice);

    //##Documentation
    //## @brief Sets an OverlayManager which is used to add various Overlays to this
    //## renderer. If an OverlayManager was already set it will be overwritten.
    void SetOverlayManager(itk::SmartPointer<OverlayManager> overlayManager);

    //##Documentation
    //## @brief Get the OverlayManager registered with this renderer
    //## if none was set, it will be created at this point.
    itk::SmartPointer<OverlayManager> GetOverlayManager();

    itkGetConstMacro(Slice, unsigned int)

    //##Documentation
    //## @brief Set/Get m_TimeStep which defines together with m_Slice the 2D geometry
    //## stored in m_WorldTimeGeometry used as m_CurrentWorldGeometry2D
    //##
    //## \sa m_TimeStep
    virtual void SetTimeStep(unsigned int timeStep);

    itkGetConstMacro(TimeStep, unsigned int)

    //##Documentation
    //## @brief Get the time-step of a BaseData object which
    //## exists at the time of the currently displayed content
    //##
    //## Returns -1 or mitk::BaseData::m_TimeSteps if there
    //## is no data at the current time.
    //## \sa GetTimeStep, m_TimeStep
    int GetTimeStep(const BaseData* data) const;

    //##Documentation
    //## @brief Get the time in ms of the currently displayed content
    //##
    //## \sa GetTimeStep, m_TimeStep
    ScalarType GetTime() const;

    //##Documentation
    //## @brief SetWorldGeometry is called according to the geometrySliceEvent,
    //## which is supposed to be a SliceNavigationController::GeometrySendEvent
    virtual void SetGeometry(const itk::EventObject & geometrySliceEvent);

    //##Documentation
    //## @brief UpdateWorldGeometry is called to re-read the 2D geometry from the
    //## slice navigation controller
    virtual void UpdateGeometry(const itk::EventObject & geometrySliceEvent);

    //##Documentation
    //## @brief SetSlice is called according to the geometrySliceEvent,
    //## which is supposed to be a SliceNavigationController::GeometrySliceEvent
    virtual void SetGeometrySlice(const itk::EventObject & geometrySliceEvent);

    //##Documentation
    //## @brief SetTimeStep is called according to the geometrySliceEvent,
    //## which is supposed to be a SliceNavigationController::GeometryTimeEvent
    virtual void SetGeometryTime(const itk::EventObject & geometryTimeEvent);

    //##Documentation
    //## @brief Get a data object containing the DisplayGeometry (for 2D rendering)
    itkGetObjectMacro(DisplayGeometryData, Geometry2DData)
    //##Documentation
    //## @brief Get a data object containing the WorldGeometry (for 2D rendering)
    itkGetObjectMacro(WorldGeometryData, Geometry2DData)

    //##Documentation
    //## @brief Get a DataNode pointing to a data object containing the WorldGeometry (3D and 2D rendering)
    itkGetObjectMacro(WorldGeometryNode, DataNode)
    //##Documentation
    //## @brief Get a DataNode pointing to a data object containing the DisplayGeometry (for 2D rendering)
    itkGetObjectMacro(DisplayGeometryNode, DataNode)
    //##Documentation
    //## @brief Get a DataNode pointing to a data object containing the current 2D-worldgeometry m_CurrentWorldGeometry2D (for 2D rendering)
    itkGetObjectMacro(CurrentWorldGeometry2DNode, DataNode)

    //##Documentation
    //## @brief Sets timestamp of CurrentWorldGeometry2D and DisplayGeometry and forces so reslicing in that renderwindow
    void SendUpdateSlice();

    //##Documentation
    //## @brief Get timestamp of last call of SetCurrentWorldGeometry2D
    unsigned long GetCurrentWorldGeometry2DUpdateTime()
    {
      return m_CurrentWorldGeometry2DUpdateTime;
    }
    //##Documentation
    //## @brief Get timestamp of last call of SetDisplayGeometry
    unsigned long GetDisplayGeometryUpdateTime()
    {
      return m_CurrentWorldGeometry2DUpdateTime;
    }
    //##Documentation
    //## @brief Get timestamp of last change of current TimeStep
    unsigned long GetTimeStepUpdateTime()
    {
      return m_TimeStepUpdateTime;
    }

    //##Documentation
    //## @brief Perform a picking: find the x,y,z world coordinate of a
    //## display x,y coordinate.
    //## @warning Has to be overwritten in subclasses for the 3D-case.
    //##
    //## Implemented here only for 2D-rendering by using
    //## m_DisplayGeometry
    virtual void PickWorldPoint(const Point2D& diplayPosition, Point3D& worldPosition) const;

    /** \brief Determines the object (mitk::DataNode) closest to the current
     * position by means of picking
     *
     * \warning Implementation currently empty for 2D rendering; intended to be
     * implemented for 3D renderers */
    virtual DataNode* PickObject(const Point2D& /*displayPosition*/, Point3D& /*worldPosition*/) const
    {
      return NULL;
    }

    //##Documentation
    //## @brief Get the MapperSlotId to use.
    itkGetMacro(MapperID, MapperSlotId)
    itkGetConstMacro(MapperID, MapperSlotId)

    //##Documentation
    //## @brief Set the MapperSlotId to use.
    itkSetMacro(MapperID, MapperSlotId)

    //##Documentation
    //## @brief Has the renderer the focus?
    itkGetMacro(Focused, bool)
    //##Documentation
    //## @brief Tell the renderer that it is focused. The caller is responsible for focus management,
    //## not the renderer itself.
    itkSetMacro(Focused, bool)

    itkGetMacro(Size, int*)

    void SetSliceNavigationController(SliceNavigationController* SlicenavigationController);
    void SetCameraController(CameraController* cameraController);
    itkGetObjectMacro(CameraController, CameraController)
    itkGetObjectMacro(SliceNavigationController, SliceNavigationController)
    itkGetObjectMacro(CameraRotationController, CameraRotationController)

    itkGetMacro(EmptyWorldGeometry, bool)

    //##Documentation
    //## @brief Mouse event dispatchers
    //## @note for internal use only. preliminary.
    virtual void MousePressEvent(MouseEvent*);
    //##Documentation
    //## @brief Mouse event dispatchers
    //## @note for internal use only. preliminary.
    virtual void MouseReleaseEvent(MouseEvent*);
    //##Documentation
    //## @brief Mouse event dispatchers
    //## @note for internal use only. preliminary.
    virtual void MouseMoveEvent(MouseEvent*);
    //##Documentation
    //## @brief Wheel event dispatcher
    //## @note for internal use only. preliminary.
    virtual void WheelEvent(mitk::WheelEvent* we);
    //##Documentation
    //## @brief Key event dispatcher
    //## @note for internal use only. preliminary.
    virtual void KeyPressEvent(KeyEvent*);

    //##Documentation
    //## @brief get the name of the Renderer
    //## @note
    const char * GetName() const
    {
      return m_Name.c_str();
    }

    //##Documentation
    //## @brief get the x_size of the RendererWindow
    //## @note
    int GetSizeX() const
    {
      return m_Size[0];
    }

    //##Documentation
    //## @brief get the y_size of the RendererWindow
    //## @note
    int GetSizeY() const
    {
      return m_Size[1];
    }

    const double* GetBounds() const;

    void RequestUpdate();
    void ForceImmediateUpdate();

    /** Returns number of mappers which are visible and have level-of-detail
     * rendering enabled */
    unsigned int GetNumberOfVisibleLODEnabledMappers() const;

    ///**
    //* \brief Setter for the RenderingManager that handles this instance of BaseRenderer
    //*/
    //void SetRenderingManager( mitk::RenderingManager* );

    /**
     * \brief Getter for the RenderingManager that handles this instance of BaseRenderer
     */
    virtual mitk::RenderingManager* GetRenderingManager() const;

    /**
     * \brief Provides (1) world coordinates for a given mouse position and (2)
     * translates mousePosition to Display coordinates
     */
    virtual Point3D Map2DRendererPositionTo3DWorldPosition(const Point2D& mousePosition) const;

    /**
    * \deprecatedSince{2014_03} Please use Map2DRendererPositionTo3DWorldPosition(const Point2D& mousePosition) const
    */
    DEPRECATED(Point3D Map2DRendererPositionTo3DWorldPosition(Point2D* mousePosition) const);

  protected:

    virtual ~BaseRenderer();

    //##Documentation
    //## @brief Call update of all mappers. To be implemented in subclasses.
    virtual void Update() = 0;

    vtkRenderWindow* m_RenderWindow;
    vtkRenderer* m_VtkRenderer;

    //##Documentation
    //## @brief MapperSlotId to use. Defines which kind of mapper (e.g., 2D or 3D) shoud be used.
    MapperSlotId m_MapperID;

    //##Documentation
    //## @brief The DataStorage that is used for rendering.
    DataStorage::Pointer m_DataStorage;

    //##Documentation
    //## @brief The RenderingManager that manages this instance
    RenderingManager::Pointer m_RenderingManager;

    //##Documentation
    //## @brief Timestamp of last call of Update().
    unsigned long m_LastUpdateTime;

    //##Documentation
    //## @brief CameraController for 3D rendering
    //## @note preliminary.
    CameraController::Pointer m_CameraController;
    SliceNavigationController::Pointer m_SliceNavigationController;
    CameraRotationController::Pointer m_CameraRotationController;

    //##Documentation
    //## @brief Size of the RenderWindow.
    int m_Size[2];

    //##Documentation
    //## @brief Contains whether the renderer that it is focused. The caller of
    //## SetFocused is responsible for focus management, not the renderer itself.
    //## is doubled because of mitk::FocusManager in GlobalInteraction!!! (ingmar)
    bool m_Focused;

    //##Documentation
    //## @brief Sets m_CurrentWorldGeometry2D
    virtual void SetCurrentWorldGeometry2D(PlaneGeometry* geometry2d);

    //##Documentation
    //## @brief Sets m_CurrentWorldGeometry
    virtual void SetCurrentWorldGeometry(BaseGeometry* geometry);

    //##Documentation
    //## @brief This method is called during the rendering process to update or render the Overlays
    //## which are stored in the OverlayManager
    void UpdateOverlays();

  private:
    //##Documentation
    //## Pointer to the worldgeometry, describing the maximal area to be rendered
    //## (3D as well as 2D).
    //## It is const, since we are not allowed to change it (it may be taken
    //## directly from the geometry of an image-slice and thus it would be
    //## very strange when suddenly the image-slice changes its geometry).
    //## \sa SetWorldGeometry
    BaseGeometry::Pointer m_WorldGeometry;

    itk::SmartPointer<OverlayManager> m_OverlayManager;

    //##Documentation
    //## m_WorldTimeGeometry is set by SetWorldGeometry if the passed Geometry3D is a
    //## TimeGeometry (or a sub-class of it). If it contains instances of SlicedGeometry3D,
    //## m_Slice and m_TimeStep (set via SetSlice and SetTimeStep, respectively) define
    //## which 2D geometry stored in m_WorldTimeGeometry (if available)
    //## is used as m_CurrentWorldGeometry2D.
    //## \sa m_CurrentWorldGeometry2D
    TimeGeometry::Pointer m_WorldTimeGeometry;

    //##Documentation
    //## Pointer to the current 3D-worldgeometry.
    BaseGeometry::Pointer m_CurrentWorldGeometry;

    //##Documentation
    //## Pointer to the current 2D-worldgeometry. The 2D-worldgeometry
    //## describes the maximal area (2D manifold) to be rendered in case we
    //## are doing 2D-rendering. More precisely, a subpart of this according
    //## to m_DisplayGeometry is displayed.
    //## It is const, since we are not allowed to change it (it may be taken
    //## directly from the geometry of an image-slice and thus it would be
    //## very strange when suddenly the image-slice changes its geometry).
    PlaneGeometry::Pointer m_CurrentWorldGeometry2D;

    //##Documentation
    //## Pointer to the displaygeometry. The displaygeometry describes the
    //## geometry of the \em visible area in the window controlled by the renderer
    //## in case we are doing 2D-rendering.
    //## It is const, since we are not allowed to change it.
    DisplayGeometry::Pointer m_DisplayGeometry;

    //##Documentation
    //## Defines together with m_Slice which 2D geometry stored in m_WorldTimeGeometry
    //## is used as m_CurrentWorldGeometry2D: m_WorldTimeGeometry->GetGeometry2D(m_Slice, m_TimeStep).
    //## \sa m_WorldTimeGeometry
    unsigned int m_Slice;
    //##Documentation
    //## Defines together with m_TimeStep which 2D geometry stored in m_WorldTimeGeometry
    //## is used as m_CurrentWorldGeometry2D: m_WorldTimeGeometry->GetGeometry2D(m_Slice, m_TimeStep).
    //## \sa m_WorldTimeGeometry
    unsigned int m_TimeStep;

    //##Documentation
    //## @brief timestamp of last call of SetWorldGeometry
    itk::TimeStamp m_CurrentWorldGeometry2DUpdateTime;

    //##Documentation
    //## @brief timestamp of last call of SetDisplayGeometry
    itk::TimeStamp m_DisplayGeometryUpdateTime;

    //##Documentation
    //## @brief timestamp of last change of the current time step
    itk::TimeStamp m_TimeStepUpdateTime;

    //##Documentation
    //## @brief Helper class which establishes connection between Interactors and Dispatcher via a common DataStorage.
    BindDispatcherInteractor* m_BindDispatcherInteractor;

  protected:
    virtual void PrintSelf(std::ostream& os, itk::Indent indent) const;

    //##Documentation
    //## Data object containing the m_WorldGeometry defined above.
    Geometry2DData::Pointer m_WorldGeometryData;
    //##Documentation
    //## Data object containing the m_DisplayGeometry defined above.
    Geometry2DData::Pointer m_DisplayGeometryData;
    //##Documentation
    //## Data object containing the m_CurrentWorldGeometry2D defined above.
    Geometry2DData::Pointer m_CurrentWorldGeometry2DData;

    //##Documentation
    //## DataNode objects containing the m_WorldGeometryData defined above.
    DataNode::Pointer m_WorldGeometryNode;
    //##Documentation
    //## DataNode objects containing the m_DisplayGeometryData defined above.
    DataNode::Pointer m_DisplayGeometryNode;
    //##Documentation
    //## DataNode objects containing the m_CurrentWorldGeometry2DData defined above.
    DataNode::Pointer m_CurrentWorldGeometry2DNode;

    //##Documentation
    //## @brief test only
    unsigned long m_DisplayGeometryTransformTime;
    //##Documentation
    //## @brief test only
    unsigned long m_CurrentWorldGeometry2DTransformTime;

    std::string m_Name;

    double m_Bounds[6];

    bool m_EmptyWorldGeometry;

    typedef std::set<Mapper *> LODEnabledMappersType;

    /** Number of mappers which are visible and have level-of-detail
     * rendering enabled */
    unsigned int m_NumberOfVisibleLODEnabledMappers;

    // Local Storage Handling for mappers

  protected:

    std::list<mitk::BaseLocalStorageHandler*> m_RegisteredLocalStorageHandlers;

  public:

    void RemoveAllLocalStorages();
    void RegisterLocalStorageHandler(mitk::BaseLocalStorageHandler *lsh);
    void UnregisterLocalStorageHandler(mitk::BaseLocalStorageHandler *lsh);
  };
} // namespace mitk

#endif /* BASERENDERER_H_HEADER_INCLUDED_C1CCA0F4 */<|MERGE_RESOLUTION|>--- conflicted
+++ resolved
@@ -201,14 +201,8 @@
     */
     DEPRECATED(void SetWorldGeometry3D(TimeSlicedGeometry* geometry));
 
-<<<<<<< HEAD
-    itkGetConstObjectMacro(WorldGeometry, Geometry3D)
-    itkGetObjectMacro(WorldGeometry, Geometry3D)
-=======
-
     itkGetConstObjectMacro(WorldGeometry, BaseGeometry)
     itkGetObjectMacro(WorldGeometry, BaseGeometry)
->>>>>>> fc3370a3
     itkGetConstObjectMacro(WorldTimeGeometry, TimeGeometry)
     itkGetObjectMacro(WorldTimeGeometry, TimeGeometry)
 
