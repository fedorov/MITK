/*===================================================================

 The Medical Imaging Interaction Toolkit (MITK)

 Copyright (c) German Cancer Research Center,
 Division of Medical and Biological Informatics.
 All rights reserved.

 This software is distributed WITHOUT ANY WARRANTY; without
 even the implied warranty of MERCHANTABILITY or FITNESS FOR
 A PARTICULAR PURPOSE.

 See LICENSE.txt or http://www.mitk.org for details.

 ===================================================================*/

#ifndef InteractionEventObserver_h
#define InteractionEventObserver_h

#include <MitkExports.h>
#include "mitkServiceInterface.h"
#include "mitkInteractionEvent.h"

namespace mitk
{
 /**
  * \class InteractionEventObserver
  * \brief Base class to implement InteractionEventObservers.
  *
  * This class also provides state machine infrastructure,
  * but usage thereof is optional. See the Notify method for more information.
  */

  struct MITK_CORE_EXPORT InteractionEventObserver
  {
    InteractionEventObserver();
    virtual ~InteractionEventObserver();
      /**
     * By this method all registered EventObersers are notified about every InteractionEvent,
     * the isHandled flag indicates if a DataInteractor has already handled that event.
     * InteractionEventObserver that trigger an action when observing an event may consider
     * this in order to not confuse the user by, triggering several independent action with one
     * single user event (such as a mouse click)
     *
     * If you want to use the InteractionEventObserver as a state machine give the event to the state machine by implementing, e.g.
     \code
     void mitk::InteractionEventObserver::Notify(InteractionEvent::Pointer interactionEvent, bool isHandled)
      {
        if (!isHandled) {
          this->HandleEvent(interactionEvent, NULL);
        }
      }
      \endcode

     * This overwrites the FilterEvents function of the EventStateMachine to ignore the DataNode, since InteractionEventObservers are not associated with one.
    virtual bool FilterEvents(InteractionEvent* interactionEvent, DataNode* dataNode);
     */
    virtual void Notify(InteractionEvent* interactionEvent,bool isHandled) = 0;

    void Disable();
    void Enable();
<<<<<<< HEAD
    bool IsEnabled();
=======
    bool IsEnabled() const;
>>>>>>> 2d4c337e
  private:
    bool m_IsEnabled;
  };

} /* namespace mitk */
US_DECLARE_SERVICE_INTERFACE(mitk::InteractionEventObserver, "org.mitk.InteractionEventObserver")
#endif /* InteractionEventObserver_h */<|MERGE_RESOLUTION|>--- conflicted
+++ resolved
@@ -59,11 +59,7 @@
 
     void Disable();
     void Enable();
-<<<<<<< HEAD
-    bool IsEnabled();
-=======
     bool IsEnabled() const;
->>>>>>> 2d4c337e
   private:
     bool m_IsEnabled;
   };
