--- conflicted
+++ resolved
@@ -142,12 +142,8 @@
 
 set(MODULE_CUSTOM_TESTS
     mitkDataStorageTest.cpp
-<<<<<<< HEAD
-    mitkDicomSeriesReaderTest.cpp
     mitkDICOMLocaleTest.cpp
-=======
     mitkDataNodeTest.cpp
->>>>>>> 8814ca7d
     mitkEventMapperTest.cpp
     mitkEventConfigTest.cpp
     mitkNodeDependentPointSetInteractorTest.cpp
