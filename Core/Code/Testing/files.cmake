
# tests with no extra command line parameter
SET(MODULE_TESTS
  mitkCoreObjectFactoryTest.cpp 
  mitkPointSetWriterTest.cpp
  mitkMaterialTest.cpp
  mitkActionTest.cpp
  mitkEnumerationPropertyTest.cpp
  mitkEventTest.cpp
  mitkFocusManagerTest.cpp
  mitkGenericPropertyTest.cpp
  mitkGeometry3DTest.cpp
  mitkGeometryDataToSurfaceFilterTest.cpp
  mitkGlobalInteractionTest.cpp
  mitkImageDataItemTest.cpp
  #mitkImageMapper2DTest.cpp
  mitkImageGeneratorTest.cpp
  mitkBaseDataTest.cpp
  #mitkImageToItkTest.cpp
  mitkInteractorTest.cpp
  mitkITKThreadingTest.cpp
  # mitkLevelWindowManagerTest.cpp
  mitkLevelWindowTest.cpp
  mitkMessageTest.cpp
  #mitkPipelineSmartPointerCorrectnessTest.cpp
  mitkPixelTypeTest.cpp
  mitkPlaneGeometryTest.cpp
  mitkPointSetFileIOTest.cpp
  mitkPointSetTest.cpp
  mitkPointSetInteractorTest.cpp
  mitkPropertyListTest.cpp
  #mitkRegistrationBaseTest.cpp
  #mitkSegmentationInterpolationTest.cpp
  mitkSlicedGeometry3DTest.cpp
  mitkSliceNavigationControllerTest.cpp
  mitkStateMachineTest.cpp
  mitkStateMachineFactoryTest.cpp
  mitkStateTest.cpp
  mitkSurfaceTest.cpp
  mitkSurfaceToSurfaceFilterTest.cpp
  mitkTimeSlicedGeometryTest.cpp
  mitkTransitionTest.cpp
  mitkUndoControllerTest.cpp
  mitkVtkWidgetRenderingTest.cpp
  mitkVerboseLimitedLinearUndoTest.cpp
  mitkWeakPointerTest.cpp
  mitkTransferFunctionTest.cpp
  #mitkAbstractTransformGeometryTest.cpp
  #mitkPicFileIOTest.cpp
  mitkStepperTest.cpp
  itkTotalVariationDenoisingImageFilterTest.cpp
  mitkPointSetLocaleTest.cpp
  mitkRenderingManagerTest.cpp
  vtkMitkThickSlicesFilterTest.cpp
  mitkNodePredicateSourceTest.cpp
)

# test with image filename as an extra command line parameter
SET(MODULE_IMAGE_TESTS
  mitkSurfaceVtkWriterTest.cpp
  mitkPicFileWriterTest.cpp
  mitkImageWriterTest.cpp
  #mitkImageSliceSelectorTest.cpp
  mitkImageTimeSelectorTest.cpp
  mitkPicFileReaderTest.cpp
  # mitkVtkPropRendererTest.cpp
  mitkDataNodeFactoryTest.cpp
  #mitkSTLFileReaderTest.cpp
)

# list of images for which the tests are run
SET(MODULE_TESTIMAGES
  US4DCyl.pic.gz
  Pic3D.pic.gz
  Pic2DplusT.pic.gz
  BallBinary30x30x30.pic.gz
  binary.stl
  ball.stl
)

SET(MODULE_CUSTOM_TESTS 
    #mitkLabeledImageToSurfaceFilterTest.cpp
    #mitkExternalToolsTest.cpp
    mitkDataStorageTest.cpp
    mitkDataNodeTest.cpp
    mitkDicomSeriesReaderTest.cpp
<<<<<<< HEAD
    mitkDICOMLocaleTest.cpp
    mitkEventMapperTest.cpp
    mitkNodeDependentPointSetInteractorTest.cpp
=======
	mitkImageTest.cpp
>>>>>>> e699e964
)
<|MERGE_RESOLUTION|>--- conflicted
+++ resolved
@@ -84,11 +84,8 @@
     mitkDataStorageTest.cpp
     mitkDataNodeTest.cpp
     mitkDicomSeriesReaderTest.cpp
-<<<<<<< HEAD
     mitkDICOMLocaleTest.cpp
     mitkEventMapperTest.cpp
     mitkNodeDependentPointSetInteractorTest.cpp
-=======
 	mitkImageTest.cpp
->>>>>>> e699e964
 )
