#-----------------------------------------------------------------------------
# CTK
#-----------------------------------------------------------------------------

if(MITK_USE_CTK)

  # Sanity checks
  if(DEFINED CTK_DIR AND NOT EXISTS ${CTK_DIR})
    message(FATAL_ERROR "CTK_DIR variable is defined but corresponds to non-existing directory")
  endif()

  set(proj CTK)
  set(proj_DEPENDENCIES )
  set(CTK_DEPENDS ${proj})

  if(NOT DEFINED CTK_DIR)

    set(revision_tag b721b7ca)
    #IF(${proj}_REVISION_TAG)
    #  SET(revision_tag ${${proj}_REVISION_TAG})
    #ENDIF()

    set(ctk_optional_cache_args )
    if(MITK_USE_Python)
      if(NOT MITK_USE_SYSTEM_PYTHON)
        list(APPEND proj_DEPENDENCIES Python)
      endif()
      list(APPEND ctk_optional_cache_args
           -DCTK_LIB_Scripting/Python/Widgets:BOOL=ON
           -DCTK_ENABLE_Python_Wrapping:BOOL=ON
           -DCTK_APP_ctkSimplePythonShell:BOOL=ON
           -DPYTHON_EXECUTABLE:FILEPATH=${PYTHON_EXECUTABLE}
           -DPYTHON_INCLUDE_DIR:PATH=${PYTHON_INCLUDE_DIR}
           -DPYTHON_INCLUDE_DIR2:PATH=${PYTHON_INCLUDE_DIR2}
           -DPYTHON_LIBRARY:FILEPATH=${PYTHON_LIBRARY}
      )
    else()
      list(APPEND ctk_optional_cache_args
           -DCTK_LIB_Scripting/Python/Widgets:BOOL=OFF
           -DCTK_ENABLE_Python_Wrapping:BOOL=OFF
           -DCTK_APP_ctkSimplePythonShell:BOOL=OFF
      )
    endif()

    if(MITK_USE_DCMTK)
      list(APPEND ctk_optional_cache_args
           -DDCMTK_DIR:PATH=${DCMTK_DIR}
          )
      if(NOT MITK_USE_Python)
        list(APPEND ctk_optional_cache_args
            -DDCMTK_CMAKE_DEBUG_POSTFIX:STRING=d
            )
      endif()
      list(APPEND proj_DEPENDENCIES DCMTK)
    else()
      list(APPEND ctk_optional_cache_args
           -DDCMTK_URL:STRING=${MITK_THIRDPARTY_DOWNLOAD_PREFIX_URL}/CTK_DCMTK_085525e6.tar.gz
          )
    endif()

<<<<<<< HEAD
    if(CTEST_USE_LAUNCHERS)
      list(APPEND ctk_optional_cache_args
        "-DCMAKE_PROJECT_${proj}_INCLUDE:FILEPATH=${CMAKE_ROOT}/Modules/CTestUseLaunchers.cmake"
      )
    endif()

    set (ctk_qt_args -DCTK_QT_VERSION:STRING=${DESIRED_QT_VERSION})

    if (DESIRED_QT_VERSION MATCHES "4")
      list(APPEND ctk_qt_args -DQT_QMAKE_EXECUTABLE:FILEPATH=${QT_QMAKE_EXECUTABLE})
    endif()

    FOREACH(type RUNTIME ARCHIVE LIBRARY)
      IF(DEFINED CTK_PLUGIN_${type}_OUTPUT_DIRECTORY)
        LIST(APPEND mitk_optional_cache_args -DCTK_PLUGIN_${type}_OUTPUT_DIRECTORY:PATH=${CTK_PLUGIN_${type}_OUTPUT_DIRECTORY})
      ENDIF()
    ENDFOREACH()
=======
    foreach(type RUNTIME ARCHIVE LIBRARY)
      if(DEFINED CTK_PLUGIN_${type}_OUTPUT_DIRECTORY)
        list(APPEND mitk_optional_cache_args -DCTK_PLUGIN_${type}_OUTPUT_DIRECTORY:PATH=${CTK_PLUGIN_${type}_OUTPUT_DIRECTORY})
      endif()
    endforeach()
>>>>>>> 2d856296

    ExternalProject_Add(${proj}
      LIST_SEPARATOR ${sep}
      URL ${MITK_THIRDPARTY_DOWNLOAD_PREFIX_URL}/CTK_${revision_tag}.tar.gz
      #GIT_REPOSITORY https://github.com/commontk/CTK.git
      #GIT_TAG origin/master
      URL_MD5 9ebeb78c78ff9f458045e0a5ecffc73f
      UPDATE_COMMAND ""
      INSTALL_COMMAND ""
      CMAKE_GENERATOR ${gen}
      CMAKE_ARGS
        ${ep_common_args}
        ${ctk_optional_cache_args}
        # The CTK PluginFramework cannot cope with
        # a non-empty CMAKE_DEBUG_POSTFIX for the plugin
        # libraries yet.
        -DCMAKE_DEBUG_POSTFIX:STRING=
        -DCTK_QT_VERSION:STRING=5
        -DGit_EXECUTABLE:FILEPATH=${GIT_EXECUTABLE}
        -DGIT_EXECUTABLE:FILEPATH=${GIT_EXECUTABLE}
        -DCTK_LIB_CommandLineModules/Backend/LocalProcess:BOOL=ON
        -DCTK_LIB_CommandLineModules/Frontend/QtGui:BOOL=ON
        -DCTK_LIB_PluginFramework:BOOL=ON
        -DCTK_LIB_DICOM/Widgets:BOOL=ON
        -DCTK_LIB_XNAT/Core:BOOL=ON
        -DCTK_PLUGIN_org.commontk.eventadmin:BOOL=ON
        -DCTK_PLUGIN_org.commontk.configadmin:BOOL=ON
        -DCTK_USE_GIT_PROTOCOL:BOOL=OFF
        -DDCMTK_URL:STRING=${MITK_THIRDPARTY_DOWNLOAD_PREFIX_URL}/CTK_DCMTK_085525e6.tar.gz
        -DqRestAPI_URL:STRING=${MITK_THIRDPARTY_DOWNLOAD_PREFIX_URL}/qRestAPI_c5e4c2a7.tar.gz
        # See bug 19073
        -DPythonQt_URL:STRING=${MITK_THIRDPARTY_DOWNLOAD_PREFIX_URL}/PythonQt_36ab9c7c.tar.gz
      CMAKE_CACHE_ARGS
        ${ep_common_cache_args}
      CMAKE_CACHE_DEFAULT_ARGS
        ${ep_common_cache_default_args}
      DEPENDS ${proj_DEPENDENCIES}
     )

    ExternalProject_Get_Property(${proj} binary_dir)
    set(CTK_DIR ${binary_dir})
    #set(CTK_DIR ${ep_prefix})
    #mitkFunctionInstallExternalCMakeProject(${proj})

  else()

    mitkMacroEmptyExternalProject(${proj} "${proj_DEPENDENCIES}")

  endif()

endif()<|MERGE_RESOLUTION|>--- conflicted
+++ resolved
@@ -58,17 +58,10 @@
           )
     endif()
 
-<<<<<<< HEAD
     if(CTEST_USE_LAUNCHERS)
       list(APPEND ctk_optional_cache_args
         "-DCMAKE_PROJECT_${proj}_INCLUDE:FILEPATH=${CMAKE_ROOT}/Modules/CTestUseLaunchers.cmake"
       )
-    endif()
-
-    set (ctk_qt_args -DCTK_QT_VERSION:STRING=${DESIRED_QT_VERSION})
-
-    if (DESIRED_QT_VERSION MATCHES "4")
-      list(APPEND ctk_qt_args -DQT_QMAKE_EXECUTABLE:FILEPATH=${QT_QMAKE_EXECUTABLE})
     endif()
 
     FOREACH(type RUNTIME ARCHIVE LIBRARY)
@@ -76,13 +69,6 @@
         LIST(APPEND mitk_optional_cache_args -DCTK_PLUGIN_${type}_OUTPUT_DIRECTORY:PATH=${CTK_PLUGIN_${type}_OUTPUT_DIRECTORY})
       ENDIF()
     ENDFOREACH()
-=======
-    foreach(type RUNTIME ARCHIVE LIBRARY)
-      if(DEFINED CTK_PLUGIN_${type}_OUTPUT_DIRECTORY)
-        list(APPEND mitk_optional_cache_args -DCTK_PLUGIN_${type}_OUTPUT_DIRECTORY:PATH=${CTK_PLUGIN_${type}_OUTPUT_DIRECTORY})
-      endif()
-    endforeach()
->>>>>>> 2d856296
 
     ExternalProject_Add(${proj}
       LIST_SEPARATOR ${sep}
