set(proj ZLIB)
set(proj_DEPENDENCIES "")

if(MITK_USE_${proj})
  set(${proj}_DEPENDS ${proj})

  if(DEFINED ${proj}_DIR AND NOT EXISTS ${${proj}_DIR})
    message(FATAL_ERROR "${proj}_DIR variable is defined but corresponds to non-existing directory!")
  endif()

  find_package(ZLIB QUIET)

  if(NOT DEFINED ${proj}_DIR AND NOT ZLIB_FOUND)
    ExternalProject_Add(${proj}
<<<<<<< HEAD
      GIT_REPOSITORY https://github.com/madler/zlib.git
      GIT_TAG v1.2.11
      CMAKE_ARGS ${ep_common_args}
      CMAKE_CACHE_ARGS ${ep_common_cache_args}
      CMAKE_CACHE_DEFAULT_ARGS ${ep_common_cache_default_args}
=======
      LIST_SEPARATOR ${sep}
      URL ${MITK_THIRDPARTY_DOWNLOAD_PREFIX_URL}/zlib-66a75305.tar.gz
      URL_MD5 "4c3f572b487ae7947fd88ec363533bc5"
      CMAKE_GENERATOR ${gen}
      CMAKE_GENERATOR_PLATFORM ${gen_platform}
      CMAKE_ARGS
        ${ep_common_args}
        ${additional_cmake_args}
      CMAKE_CACHE_ARGS
        ${ep_common_cache_args}
        -DBUILD_SHARED_LIBS:BOOL=OFF
        -DZLIB_MANGLE_PREFIX:STRING=mitk_zlib_
        -DZLIB_INSTALL_INCLUDE_DIR:STRING=include/mitk_zlib
      CMAKE_CACHE_DEFAULT_ARGS
        ${ep_common_cache_default_args}
>>>>>>> 71528fa9
      DEPENDS ${proj_DEPENDENCIES}
    )

    set(${proj}_DIR ${ep_prefix})
  else()
    mitkMacroEmptyExternalProject(${proj} "${proj_DEPENDENCIES}")
  endif()
endif()<|MERGE_RESOLUTION|>--- conflicted
+++ resolved
@@ -12,29 +12,13 @@
 
   if(NOT DEFINED ${proj}_DIR AND NOT ZLIB_FOUND)
     ExternalProject_Add(${proj}
-<<<<<<< HEAD
       GIT_REPOSITORY https://github.com/madler/zlib.git
       GIT_TAG v1.2.11
+      CMAKE_GENERATOR ${gen}
+      CMAKE_GENERATOR_PLATFORM ${gen_platform}
       CMAKE_ARGS ${ep_common_args}
       CMAKE_CACHE_ARGS ${ep_common_cache_args}
       CMAKE_CACHE_DEFAULT_ARGS ${ep_common_cache_default_args}
-=======
-      LIST_SEPARATOR ${sep}
-      URL ${MITK_THIRDPARTY_DOWNLOAD_PREFIX_URL}/zlib-66a75305.tar.gz
-      URL_MD5 "4c3f572b487ae7947fd88ec363533bc5"
-      CMAKE_GENERATOR ${gen}
-      CMAKE_GENERATOR_PLATFORM ${gen_platform}
-      CMAKE_ARGS
-        ${ep_common_args}
-        ${additional_cmake_args}
-      CMAKE_CACHE_ARGS
-        ${ep_common_cache_args}
-        -DBUILD_SHARED_LIBS:BOOL=OFF
-        -DZLIB_MANGLE_PREFIX:STRING=mitk_zlib_
-        -DZLIB_INSTALL_INCLUDE_DIR:STRING=include/mitk_zlib
-      CMAKE_CACHE_DEFAULT_ARGS
-        ${ep_common_cache_default_args}
->>>>>>> 71528fa9
       DEPENDS ${proj_DEPENDENCIES}
     )
 
