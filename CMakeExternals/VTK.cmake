--- conflicted
+++ resolved
@@ -57,11 +57,8 @@
 
   ExternalProject_Add(${proj}
     URL ${VTK_URL}
-<<<<<<< HEAD
+    URL_MD5 ${VTK_URL_MD5}
     SOURCE_DIR ${proj}-src
-=======
-    URL_MD5 ${VTK_URL_MD5}
->>>>>>> 759b1d50
     BINARY_DIR ${proj}-build
     INSTALL_COMMAND ""
     CMAKE_GENERATOR ${gen}
