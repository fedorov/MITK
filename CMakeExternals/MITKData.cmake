#-----------------------------------------------------------------------------
# MITK Data
#-----------------------------------------------------------------------------

# Sanity checks
if(DEFINED MITK_DATA_DIR AND NOT EXISTS ${MITK_DATA_DIR})
  message(FATAL_ERROR "MITK_DATA_DIR variable is defined but corresponds to non-existing directory")
endif()

set(proj MITK-Data)
set(proj_DEPENDENCIES)
set(MITK-Data_DEPENDS ${proj})

if(BUILD_TESTING)

<<<<<<< HEAD
  set(revision_tag 18527d45)
=======
  set(revision_tag 95b7db0f)
>>>>>>> df4b2b9d

  #if(${proj}_REVISION_TAG)
  #  set(revision_tag ${${proj}_REVISION_TAG})
  #endif()

  ExternalProject_Add(${proj}
    URL ${MITK_THIRDPARTY_DOWNLOAD_PREFIX_URL}/MITK-Data_${revision_tag}.tar.gz
    UPDATE_COMMAND ""
    CONFIGURE_COMMAND ""
    BUILD_COMMAND ""
    INSTALL_COMMAND ""
    DEPENDS ${proj_DEPENDENCIES}
  )

  set(MITK_DATA_DIR ${ep_source_dir}/${proj})

else()

  mitkMacroEmptyExternalProject(${proj} "${proj_DEPENDENCIES}")

endif(BUILD_TESTING)

<|MERGE_RESOLUTION|>--- conflicted
+++ resolved
@@ -13,11 +13,7 @@
 
 if(BUILD_TESTING)
 
-<<<<<<< HEAD
-  set(revision_tag 18527d45)
-=======
   set(revision_tag 95b7db0f)
->>>>>>> df4b2b9d
 
   #if(${proj}_REVISION_TAG)
   #  set(revision_tag ${${proj}_REVISION_TAG})
