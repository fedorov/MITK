#-----------------------------------------------------------------------------
# MITK Data
#-----------------------------------------------------------------------------

# Sanity checks
if(DEFINED MITK_DATA_DIR AND NOT EXISTS ${MITK_DATA_DIR})
  message(FATAL_ERROR "MITK_DATA_DIR variable is defined but corresponds to non-existing directory")
endif()

set(proj MITK-Data)
set(proj_DEPENDENCIES)
set(MITK-Data_DEPENDS ${proj})

if(BUILD_TESTING)

<<<<<<< HEAD
  set(revision_tag b96a5c62) # first 8 characters of hash-tag
=======
  set(revision_tag cc24c409) # first 8 characters of hash-tag
>>>>>>> f8c629d7
#                  ^^^^^^^^  these are just to check correct length of hash part

  ExternalProject_Add(${proj}
    SOURCE_DIR ${proj}
    URL ${MITK_THIRDPARTY_DOWNLOAD_PREFIX_URL}/MITK-Data_${revision_tag}.tar.gz
    UPDATE_COMMAND ""
    CONFIGURE_COMMAND ""
    BUILD_COMMAND ""
    INSTALL_COMMAND ""
    DEPENDS ${proj_DEPENDENCIES}
  )

  set(MITK_DATA_DIR ${CMAKE_CURRENT_BINARY_DIR}/${proj})

else()

  mitkMacroEmptyExternalProject(${proj} "${proj_DEPENDENCIES}")

endif(BUILD_TESTING)

<|MERGE_RESOLUTION|>--- conflicted
+++ resolved
@@ -13,11 +13,7 @@
 
 if(BUILD_TESTING)
 
-<<<<<<< HEAD
-  set(revision_tag b96a5c62) # first 8 characters of hash-tag
-=======
   set(revision_tag cc24c409) # first 8 characters of hash-tag
->>>>>>> f8c629d7
 #                  ^^^^^^^^  these are just to check correct length of hash part
 
   ExternalProject_Add(${proj}
