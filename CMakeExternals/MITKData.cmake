--- conflicted
+++ resolved
@@ -12,12 +12,7 @@
 set(MITK-Data_DEPENDS ${proj})
 
 if(BUILD_TESTING)
-<<<<<<< HEAD
-  set(revision_tag 8c7ccb6f) # first 8 characters of hash-tag
-=======
-
   set(revision_tag 151b3e88) # first 8 characters of hash-tag
->>>>>>> 6f5250ba
 #                  ^^^^^^^^  these are just to check correct length of hash part
 
   ExternalProject_Add(${proj}
