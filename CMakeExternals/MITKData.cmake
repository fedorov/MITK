--- conflicted
+++ resolved
@@ -12,20 +12,13 @@
 set(MITK-Data_DEPENDS ${proj})
 
 if(BUILD_TESTING)
-<<<<<<< HEAD
-
-=======
->>>>>>> a0dedffb
   set(revision_tag 826b368f) # first 8 characters of hash-tag
 #                  ^^^^^^^^  these are just to check correct length of hash part
 
   ExternalProject_Add(${proj}
     SOURCE_DIR ${proj}
-<<<<<<< HEAD
 #    GIT_REPOSITORY https://phabricator.mitk.org/diffusion/MD/mitk-data.git
 #    GIT_TAG ${revision_tag}
-=======
->>>>>>> a0dedffb
     URL ${MITK_THIRDPARTY_DOWNLOAD_PREFIX_URL}/mitk-data_${revision_tag}.tar.gz
     UPDATE_COMMAND ""
     CONFIGURE_COMMAND ""
