--- conflicted
+++ resolved
@@ -13,11 +13,7 @@
 
 IF(BUILD_TESTING)
 
-<<<<<<< HEAD
-  SET(revision_tag a2065ce186967682b2)
-=======
   SET(revision_tag 7c47185a1c916ff20c)
->>>>>>> 8d909212
   IF(${proj}_REVISION_TAG)
     SET(revision_tag ${${proj}_REVISION_TAG})
   ENDIF()
