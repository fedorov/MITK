--- conflicted
+++ resolved
@@ -13,11 +13,7 @@
 
 if(BUILD_TESTING)
 
-<<<<<<< HEAD
-  set(revision_tag 81f5a871)
-=======
   set(revision_tag f5b46a38)
->>>>>>> a2685913
 #                  ^^^^^^^^  these are just to check correct length of hash part
 
   ExternalProject_Add(${proj}
