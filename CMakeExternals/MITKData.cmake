#-----------------------------------------------------------------------------
# MITK Data
#-----------------------------------------------------------------------------

# Sanity checks
if(DEFINED MITK_DATA_DIR AND NOT EXISTS ${MITK_DATA_DIR})
  message(FATAL_ERROR "MITK_DATA_DIR variable is defined but corresponds to non-existing directory")
endif()

set(proj MITK-Data)
set(proj_DEPENDENCIES)
set(MITK-Data_DEPENDS ${proj})

if(BUILD_TESTING)

<<<<<<< HEAD
  set(revision_tag d01e488b)
=======
  set(revision_tag ab6c5213c778de18f1600975e8818541fd988803)
>>>>>>> b839efaa
  #if(${proj}_REVISION_TAG)
  #  set(revision_tag ${${proj}_REVISION_TAG})
  #endif()

  ExternalProject_Add(${proj}
    URL ${MITK_THIRDPARTY_DOWNLOAD_PREFIX_URL}/MITK-Data_${revision_tag}.tar.gz
    UPDATE_COMMAND ""
    CONFIGURE_COMMAND ""
    BUILD_COMMAND ""
    INSTALL_COMMAND ""
    DEPENDS ${proj_DEPENDENCIES}
  )

  set(MITK_DATA_DIR ${ep_source_dir}/${proj})

else()

  mitkMacroEmptyExternalProject(${proj} "${proj_DEPENDENCIES}")

endif(BUILD_TESTING)

<|MERGE_RESOLUTION|>--- conflicted
+++ resolved
@@ -13,11 +13,7 @@
 
 if(BUILD_TESTING)
 
-<<<<<<< HEAD
-  set(revision_tag d01e488b)
-=======
   set(revision_tag ab6c5213c778de18f1600975e8818541fd988803)
->>>>>>> b839efaa
   #if(${proj}_REVISION_TAG)
   #  set(revision_tag ${${proj}_REVISION_TAG})
   #endif()
