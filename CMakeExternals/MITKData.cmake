--- conflicted
+++ resolved
@@ -12,13 +12,8 @@
 set(MITK-Data_DEPENDS ${proj})
 
 if(BUILD_TESTING)
-<<<<<<< HEAD
-  set(revision_tag de3b31f9)
-#                  ^^^^^^^^  these are just to check correct length of hash part
-=======
   set(revision_tag 403cc83b)
 #                 ^^^^^^^^  these are just to check correct length of hash part
->>>>>>> ab95d45d
 
   ExternalProject_Add(${proj}
     URL ${MITK_THIRDPARTY_DOWNLOAD_PREFIX_URL}/MITK-Data_${revision_tag}.tar.gz
