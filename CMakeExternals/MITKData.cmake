#-----------------------------------------------------------------------------
# MITK Data
#-----------------------------------------------------------------------------

# Sanity checks
if(DEFINED MITK_DATA_DIR AND NOT EXISTS ${MITK_DATA_DIR})
  message(FATAL_ERROR "MITK_DATA_DIR variable is defined but corresponds to non-existing directory")
endif()

set(proj MITK-Data)
set(proj_DEPENDENCIES)
set(MITK-Data_DEPENDS ${proj})

if(BUILD_TESTING)

<<<<<<< HEAD
  set(revision_tag 57cfb02c) # first 8 characters of hash-tag
=======
  set(revision_tag f04939c6) # first 8 characters of hash-tag
>>>>>>> 40c51794
#                  ^^^^^^^^  these are just to check correct length of hash part

  ExternalProject_Add(${proj}
    URL ${MITK_THIRDPARTY_DOWNLOAD_PREFIX_URL}/MITK-Data_${revision_tag}.tar.gz
    UPDATE_COMMAND ""
    CONFIGURE_COMMAND ""
    BUILD_COMMAND ""
    INSTALL_COMMAND ""
    DEPENDS ${proj_DEPENDENCIES}
  )

  set(MITK_DATA_DIR ${ep_source_dir}/${proj})

else()

  mitkMacroEmptyExternalProject(${proj} "${proj_DEPENDENCIES}")

endif(BUILD_TESTING)

<|MERGE_RESOLUTION|>--- conflicted
+++ resolved
@@ -13,11 +13,7 @@
 
 if(BUILD_TESTING)
 
-<<<<<<< HEAD
-  set(revision_tag 57cfb02c) # first 8 characters of hash-tag
-=======
   set(revision_tag f04939c6) # first 8 characters of hash-tag
->>>>>>> 40c51794
 #                  ^^^^^^^^  these are just to check correct length of hash part
 
   ExternalProject_Add(${proj}
