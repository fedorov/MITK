diff --git a/CMake/DCMQIConfig.cmake.in b/CMake/DCMQIConfig.cmake.in
index 7cf66b2..c0d7827 100644
--- a/CMake/DCMQIConfig.cmake.in
+++ b/CMake/DCMQIConfig.cmake.in
@@ -1,7 +1,6 @@
 @PACKAGE_INIT@

 set_and_check(DCMTK_DIR "@PACKAGE_DCMTK_DIR_CONFIG@")
-set_and_check(SlicerExecutionModel_DIR "@PACKAGE_SlicerExecutionModel_DIR_CONFIG@")
 set_and_check(DCMQI_CONFIG_DIR "@PACKAGE_CONFIG_DIR_CONFIG@")
 set_and_check(DCMQI_TARGETS "@PACKAGE_CONFIG_DIR_CONFIG@/DCMQITargets.cmake")

diff --git a/CMakeLists.txt b/CMakeLists.txt
index dfb219e..a84ddfb 100644
--- a/CMakeLists.txt
+++ b/CMakeLists.txt
<<<<<<< HEAD
@@ -305,7 +305,6 @@ if(NOT Slicer_DIR)
=======
@@ -5,6 +5,8 @@ if(NOT DCMQI_CMAKE_CXX_STANDARD)
 endif()
 set(CMAKE_CXX_STANDARD ${DCMQI_CMAKE_CXX_STANDARD})

+set(CMAKE_POSITION_INDEPENDENT_CODE 1)
+
 set(DCMQI_CMAKE_DIR "${CMAKE_CURRENT_SOURCE_DIR}/CMake")

 #-----------------------------------------------------------------------------
@@ -279,7 +279,6 @@ if(NOT Slicer_DIR)
>>>>>>> a93f8682
   # For a build tree
   set(CONFIG_DIR_CONFIG ${CMAKE_BINARY_DIR})
   set(DCMTK_DIR_CONFIG ${DCMTK_DIR})
-  set(SlicerExecutionModel_DIR_CONFIG ${SlicerExecutionModel_DIR})
   set(${PROJECT_NAME}_CONFIG_CODE "####### Expanded from \@DCMQI_CONFIG_CODE\@ #######\n")
   set(${PROJECT_NAME}_CONFIG_CODE "find_package(DCMTK NO_MODULE REQUIRED)\n")
   set(${PROJECT_NAME}_CONFIG_CODE "${${PROJECT_NAME}_CONFIG_CODE}##################################################")
@@ -317,7 +316,6 @@ if(NOT Slicer_DIR)
       PATH_VARS
         CONFIG_DIR_CONFIG
         DCMTK_DIR_CONFIG
-        SlicerExecutionModel_DIR_CONFIG
       NO_CHECK_REQUIRED_COMPONENTS_MACRO
   )

@@ -329,41 +327,6 @@ endif()

 if(DEFINED Slicer_DIR)
   include(${Slicer_EXTENSION_CPACK})
-else()
-  set(CPACK_INSTALL_CMAKE_PROJECTS "${CPACK_INSTALL_CMAKE_PROJECTS};${CMAKE_BINARY_DIR};${PROJECT_NAME};RuntimeLibraries;/")
-  if(EXISTS "${DCMTK_DIR}/cmake_install.cmake")
-    set(CPACK_INSTALL_CMAKE_PROJECTS "${CPACK_INSTALL_CMAKE_PROJECTS};${DCMTK_DIR};DCMTK;shlib;/")
-  endif()
-  if(EXISTS "${ITK_DIR}/cmake_install.cmake")
-    set(CPACK_INSTALL_CMAKE_PROJECTS "${CPACK_INSTALL_CMAKE_PROJECTS};${ITK_DIR};ITK;RuntimeLibraries;/")
-  endif()
-  set(CPACK_PACKAGE_NAME "dcmqi")
-  set(CPACK_PACKAGE_VENDOR "Quantitative Image Informatics for Cancer Research (QIICR)")
-  set(CPACK_PACKAGE_VERSION_MAJOR ${DCMQI_VERSION_MAJOR})
-  set(CPACK_PACKAGE_VERSION_MINOR ${DCMQI_VERSION_MINOR})
-  set(CPACK_PACKAGE_VERSION_PATCH ${DCMQI_VERSION_PATCH})
-  if(CMAKE_SYSTEM_NAME MATCHES "Darwin")
-    set(CPACK_SYSTEM_NAME "mac")
-  elseif(CMAKE_SYSTEM_NAME MATCHES "Linux")
-    set(CPACK_SYSTEM_NAME "linux")
-  elseif(CMAKE_SYSTEM_NAME MATCHES "Windows")
-    if(CMAKE_SIZEOF_VOID_P EQUAL 8)
-      set(CPACK_SYSTEM_NAME win64)
-    else()
-      set(CPACK_SYSTEM_NAME win32)
-    endif()
-  endif()
-  set(CPACK_PACKAGE_FILE_NAME "${CPACK_PACKAGE_NAME}-${DCMQI_VERSION}-${CPACK_SYSTEM_NAME}")
-  set(CPACK_PACKAGE_DESCRIPTION_FILE ${CMAKE_CURRENT_SOURCE_DIR}/README.md)
-  set(CPACK_PACKAGE_DESCRIPTION_SUMMARY ${EXTENSION_DESCRIPTION})
-  if(UNIX)
-    set(CPACK_GENERATOR "TGZ")
-  elseif(WIN32)
-    set(CPACK_GENERATOR "ZIP")
-  endif()
-  if(NOT DEFINED DCMQI_CPACK_PROJECT_CONFIG_FILE)
-    message(FATAL_ERROR "DCMQI_CPACK_PROJECT_CONFIG_FILE is not defined")
-  endif()
   set(CPACK_PROJECT_CONFIG_FILE "${DCMQI_CPACK_PROJECT_CONFIG_FILE}")
   include(CPack)
 endif()
diff --git a/libsrc/Helper.cpp b/libsrc/Helper.cpp
index 92f69c3..b8a9c9c 100644
--- a/libsrc/Helper.cpp
+++ b/libsrc/Helper.cpp
@@ -2,6 +2,8 @@
 // DCMQI includes
 #include "dcmqi/Helper.h"

+// DCMTK includes
+#include <dcmtk/ofstd/oflist.h>
 namespace dcmqi {

   bool Helper::isUndefinedOrPathDoesNotExist(const string &var, const string &humanReadableName) {
@@ -57,7 +59,7 @@ namespace dcmqi {
 #endif
     cout << "Searching recursively " << directory << " for DICOM files" << endl;
     if(OFStandard::searchDirectoryRecursively(directory.c_str(), fileList)) {
-      for(OFIterator<OFString> fileListIterator=fileList.begin(); fileListIterator!=fileList.end(); fileListIterator++) {
+      for(OFListIterator(OFString) fileListIterator=fileList.begin(); fileListIterator!=fileList.end(); fileListIterator++) {
         dicomImageFiles.push_back((*fileListIterator).c_str());
       }
     }<|MERGE_RESOLUTION|>--- conflicted
+++ resolved
@@ -14,9 +14,6 @@
 index dfb219e..a84ddfb 100644
 --- a/CMakeLists.txt
 +++ b/CMakeLists.txt
-<<<<<<< HEAD
-@@ -305,7 +305,6 @@ if(NOT Slicer_DIR)
-=======
 @@ -5,6 +5,8 @@ if(NOT DCMQI_CMAKE_CXX_STANDARD)
  endif()
  set(CMAKE_CXX_STANDARD ${DCMQI_CMAKE_CXX_STANDARD})
@@ -26,8 +23,7 @@
  set(DCMQI_CMAKE_DIR "${CMAKE_CURRENT_SOURCE_DIR}/CMake")
 
  #-----------------------------------------------------------------------------
-@@ -279,7 +279,6 @@ if(NOT Slicer_DIR)
->>>>>>> a93f8682
+@@ -305,7 +305,6 @@ if(NOT Slicer_DIR)
    # For a build tree
    set(CONFIG_DIR_CONFIG ${CMAKE_BINARY_DIR})
    set(DCMTK_DIR_CONFIG ${DCMTK_DIR})
