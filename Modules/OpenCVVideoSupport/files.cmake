
set(CPP_FILES
    mitkMovieGeneratorOpenCV.cpp
    mitkUndistortCameraImage.cpp
    mitkOpenCVVideoSource.cpp
    mitkOpenCVToMitkImageFilter.cpp
    mitkImageToOpenCVImageFilter.cpp
    Commands/mitkAbstractOpenCVImageFilter.cpp
<<<<<<< HEAD
=======
    Commands/mitkBasicCombinationOpenCVImageFilter.cpp
>>>>>>> 6caa776e
    Commands/mitkConvertGrayscaleOpenCVImageFilter.cpp
    Commands/mitkCropOpenCVImageFilter.cpp
)

if(MITK_USE_videoInput)
  set(CPP_FILES ${CPP_FILES}
    mitkVideoInputSource.cpp
  )
endif(MITK_USE_videoInput)<|MERGE_RESOLUTION|>--- conflicted
+++ resolved
@@ -6,10 +6,7 @@
     mitkOpenCVToMitkImageFilter.cpp
     mitkImageToOpenCVImageFilter.cpp
     Commands/mitkAbstractOpenCVImageFilter.cpp
-<<<<<<< HEAD
-=======
     Commands/mitkBasicCombinationOpenCVImageFilter.cpp
->>>>>>> 6caa776e
     Commands/mitkConvertGrayscaleOpenCVImageFilter.cpp
     Commands/mitkCropOpenCVImageFilter.cpp
 )
