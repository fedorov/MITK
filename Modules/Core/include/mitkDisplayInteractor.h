--- conflicted
+++ resolved
@@ -37,16 +37,7 @@
   class MITKCORE_EXPORT DisplayInteractor : public EventStateMachine, public InteractionEventObserver
   {
   public:
-<<<<<<< HEAD
-    mitkClassMacro(DisplayInteractor, EventStateMachine) itkFactorylessNewMacro(Self) itkCloneMacro(Self)
-      /**
-       * By this function the Observer gets notified about new events.
-       * Here it is adapted to pass the events to the state machine in order to use
-       * its infrastructure.
-       * It also checks if event is to be accepted when it already has been processed by a DataInteractor.
-       */
-      void Notify(InteractionEvent *interactionEvent, bool isHandled) override;
-=======
+
     mitkClassMacro(DisplayInteractor, EventStateMachine)
     itkFactorylessNewMacro(Self)
     itkCloneMacro(Self)
@@ -57,9 +48,9 @@
     * It also checks if event is to be accepted when it already has been processed by a DataInteractor.
     */
     virtual void Notify(InteractionEvent *interactionEvent, bool isHandled) override;
->>>>>>> 503ff3a9
 
   protected:
+  
     DisplayInteractor();
     ~DisplayInteractor() override;
     /**
