--- conflicted
+++ resolved
@@ -773,26 +773,21 @@
 
 void mitk::DisplayInteractor::UpdateStatusbar(mitk::StateMachineAction *, mitk::InteractionEvent *event)
 {
-  const auto *posEvent = dynamic_cast<const InteractionPositionEvent *>(event);
+  const auto* posEvent = dynamic_cast<const InteractionPositionEvent*>(event);
   if (nullptr == posEvent)
   {
     return;
   }
 
-  mitk::BaseRenderer::Pointer renderer = posEvent->GetSender();
-
-<<<<<<< HEAD
-  mitk::BaseRenderer* baseRenderer = posEvent->GetSender();
+  mitk::BaseRenderer::Pointer baseRenderer = posEvent->GetSender();
+  TNodePredicateDataType<mitk::Image>::Pointer isImageData = TNodePredicateDataType<mitk::Image>::New();
+
   auto globalCurrentTimePoint = baseRenderer->GetTime();
   mitk::DataStorage::SetOfObjects::ConstPointer nodes = baseRenderer->GetDataStorage()->GetSubset(isImageData).GetPointer();
-=======
-  TNodePredicateDataType<mitk::Image>::Pointer isImageData = TNodePredicateDataType<mitk::Image>::New();
-  mitk::DataStorage::SetOfObjects::ConstPointer nodes = renderer->GetDataStorage()->GetSubset(isImageData).GetPointer();
   if (nodes.IsNull())
   {
     return;
   }
->>>>>>> 503ff3a9
 
   // posEvent->GetPositionInWorld() would return the world position at the
   // time of initiating the interaction. However, we need to update the
@@ -800,7 +795,7 @@
   // translate the same display position with the renderer again to
   // get the new world position.
   Point3D worldposition;
-  renderer->DisplayToWorld(posEvent->GetPointerPositionOnScreen(), worldposition);
+  baseRenderer->DisplayToWorld(posEvent->GetPointerPositionOnScreen(), worldposition);
 
   mitk::Image::Pointer image3D;
   mitk::DataNode::Pointer node;
@@ -808,13 +803,8 @@
 
   int component = 0;
 
-<<<<<<< HEAD
   node = FindTopmostVisibleNode(nodes, worldposition, globalCurrentTimePoint, baseRenderer);
-  if (node.IsNotNull())
-=======
-  node = this->GetTopLayerNode(nodes, worldposition, posEvent->GetSender());
   if (node.IsNull())
->>>>>>> 503ff3a9
   {
     return;
   }
@@ -823,34 +813,15 @@
   node->GetBoolProperty("binary", isBinary);
   if (isBinary)
   {
-    mitk::DataStorage::SetOfObjects::ConstPointer sourcenodes =
-      posEvent->GetSender()->GetDataStorage()->GetSources(node, nullptr, true);
+    mitk::DataStorage::SetOfObjects::ConstPointer sourcenodes = baseRenderer->GetDataStorage()->GetSources(node, nullptr, true);
     if (!sourcenodes->empty())
     {
-<<<<<<< HEAD
-      mitk::DataStorage::SetOfObjects::ConstPointer sourcenodes = baseRenderer->GetDataStorage()->GetSources(node, nullptr, true);
-      if (!sourcenodes->empty())
-      {
-        topSourceNode = mitk::FindTopmostVisibleNode(sourcenodes, worldposition, globalCurrentTimePoint, baseRenderer);
-      }
-      if (topSourceNode.IsNotNull())
-      {
-        image3D = dynamic_cast<mitk::Image *>(topSourceNode->GetData());
-        topSourceNode->GetIntProperty("Image.Displayed Component", component);
-      }
-      else
-      {
-        image3D = dynamic_cast<mitk::Image *>(node->GetData());
-        node->GetIntProperty("Image.Displayed Component", component);
-      }
-=======
-      topSourceNode = this->GetTopLayerNode(sourcenodes, worldposition, posEvent->GetSender());
+      topSourceNode = mitk::FindTopmostVisibleNode(sourcenodes, worldposition, globalCurrentTimePoint, baseRenderer);
     }
     if (topSourceNode.IsNotNull())
     {
       image3D = dynamic_cast<mitk::Image *>(topSourceNode->GetData());
       topSourceNode->GetIntProperty("Image.Displayed Component", component);
->>>>>>> 503ff3a9
     }
     else
     {
