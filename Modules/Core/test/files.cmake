--- conflicted
+++ resolved
@@ -109,11 +109,8 @@
   mitkImageToSurfaceFilterTest.cpp
   mitkEqualTest.cpp
   mitkLineTest.cpp
-<<<<<<< HEAD
   mitkArbitraryTimeGeometryTest
-=======
   mitkItkImageIOTest.cpp
->>>>>>> 02a303d4
 )
 
 if(MITK_ENABLE_RENDERING_TESTING)
