mitk_create_module(
<<<<<<< HEAD
  DEPENDS MitkCore MitkCLCore MitkCommandLine MitkDICOM
  PACKAGE_DEPENDS PUBLIC Eigen PRIVATE tinyxml
=======
  DEPENDS MitkCore MitkCLCore MitkCommandLine
  PACKAGE_DEPENDS PUBLIC Eigen PRIVATE VTK|FiltersStatistics
>>>>>>> 6d41fc8c
)

if(TARGET ${MODULE_TARGET})
  if(MITK_USE_OpenMP)
    target_link_libraries(${MODULE_TARGET} PUBLIC OpenMP::OpenMP_CXX)
  endif()

  if(BUILD_TESTING)
    add_subdirectory(test)
  endif()
endif()<|MERGE_RESOLUTION|>--- conflicted
+++ resolved
@@ -1,11 +1,6 @@
 mitk_create_module(
-<<<<<<< HEAD
   DEPENDS MitkCore MitkCLCore MitkCommandLine MitkDICOM
-  PACKAGE_DEPENDS PUBLIC Eigen PRIVATE tinyxml
-=======
-  DEPENDS MitkCore MitkCLCore MitkCommandLine
-  PACKAGE_DEPENDS PUBLIC Eigen PRIVATE VTK|FiltersStatistics
->>>>>>> 6d41fc8c
+  PACKAGE_DEPENDS PUBLIC Eigen PRIVATE tinyxml VTK|FiltersStatistics
 )
 
 if(TARGET ${MODULE_TARGET})
