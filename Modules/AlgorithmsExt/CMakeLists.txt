<<<<<<< HEAD
MITK_CREATE_MODULE(DEPENDS MitkDataTypesExt MitkLegacyGL
                   PACKAGE_DEPENDS ITK|ITKThresholding ANN
=======
MITK_CREATE_MODULE(DEPENDS MitkDataTypesExt
                   PACKAGE_DEPENDS
                     PUBLIC ITK|ITKThresholding
                     PRIVATE ANN
>>>>>>> cb14c8bf
                   WARNINGS_AS_ERRORS
                  )

if(BUILD_TESTING)
  add_subdirectory(Testing)
endif()<|MERGE_RESOLUTION|>--- conflicted
+++ resolved
@@ -1,12 +1,7 @@
-<<<<<<< HEAD
 MITK_CREATE_MODULE(DEPENDS MitkDataTypesExt MitkLegacyGL
-                   PACKAGE_DEPENDS ITK|ITKThresholding ANN
-=======
-MITK_CREATE_MODULE(DEPENDS MitkDataTypesExt
                    PACKAGE_DEPENDS
                      PUBLIC ITK|ITKThresholding
                      PRIVATE ANN
->>>>>>> cb14c8bf
                    WARNINGS_AS_ERRORS
                   )
 
