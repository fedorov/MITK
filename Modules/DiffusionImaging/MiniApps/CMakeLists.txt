option(BUILD_DiffusionMiniApps "Build commandline tools for diffusion" OFF)

if(BUILD_DiffusionMiniApps OR MITK_BUILD_ALL_APPS)

  # needed include directories
  include_directories(
    ${CMAKE_CURRENT_SOURCE_DIR}
    ${CMAKE_CURRENT_BINARY_DIR}
    )

  project( mitkDiffusionMiniApps )

  # fill in the standalone executables here
  set(DIFFUSIONMINIAPPS
    mitkDiffusionMiniApps
  )

  # set additional files here
  set(DIFFUSIONCORE_ADDITIONAL_FILES
    MiniAppManager.cpp
    FileFormatConverter.cpp
    TensorReconstruction.cpp
    QballReconstruction.cpp
    DiffusionIndices.cpp
    CopyGeometry.cpp
    GibbsTracking.cpp
    StreamlineTracking.cpp
    FiberProcessing.cpp
    LocalDirectionalFiberPlausibility.cpp
    #TractogramAngularError.cpp
    FiberDirectionExtraction.cpp
    PeakExtraction.cpp
    PeaksAngularError.cpp
    MultishellMethods.cpp
    #FiberFoxProcessing.cpp
    ExportShImage.cpp
<<<<<<< HEAD
    NetworkCreation.cpp
    NetworkStatistics.cpp
=======
    DwiDenoising.cpp
>>>>>>> 4b9fa5eb
  )

  # deprecated
#  FOREACH(tool ${DIFFUSIONMINIAPPS})
#    ADD_EXECUTABLE(
#    ${tool}
#    ${tool}.cpp
#    ${DIFFUSIONCORE_ADDITIONAL_FILES}
#    )

#    TARGET_LINK_LIBRARIES(
#      ${tool}
#      ${ALL_LIBRARIES} )
#  ENDFOREACH(tool)

  mitk_create_executable(mitkDiffusionMiniApps
    DEPENDS DiffusionCore FiberTracking Connectomics
    PACKAGE_DEPENDS ITK|ITKDiffusionTensorImage
  )

  if(EXECUTABLE_IS_ENABLED)
    MITK_INSTALL_TARGETS(EXECUTABLES mitkDiffusionMiniApps )
  endif()

endif()<|MERGE_RESOLUTION|>--- conflicted
+++ resolved
@@ -34,12 +34,9 @@
     MultishellMethods.cpp
     #FiberFoxProcessing.cpp
     ExportShImage.cpp
-<<<<<<< HEAD
     NetworkCreation.cpp
     NetworkStatistics.cpp
-=======
     DwiDenoising.cpp
->>>>>>> 4b9fa5eb
   )
 
   # deprecated
