/*=========================================================================

 Program:   Medical Imaging & Interaction Toolkit
 Language:  C++
 Date:      $Date: 2010-03-31 16:40:27 +0200 (Mi, 31 Mrz 2010) $
 Version:   $Revision: 21975 $

 Copyright (c) German Cancer Research Center, Division of Medical and
 Biological Informatics. All rights reserved.
 See MITKCopyright.txt or http://www.mitk.org/copyright.html for details.

 This software is distributed WITHOUT ANY WARRANTY; without even
 the implied warranty of MERCHANTABILITY or FITNESS FOR A PARTICULAR
 PURPOSE.  See the above copyright notices for more information.

 =========================================================================*/


#include "mitkFiberBundleX.h"

#include <mitkPlanarCircle.h>
#include <mitkPlanarPolygon.h>
#include <mitkPlanarFigureComposite.h>


#include <vtkPointData.h>
#include <vtkDataArray.h>
#include <vtkUnsignedCharArray.h>
#include <vtkPolyLine.h>
#include <vtkCellArray.h>
#include <vtkCellData.h>
#include <vtkIdFilter.h>
#include <vtkClipPolyData.h>
#include <vtkPlane.h>

const char* mitk::FiberBundleX::COLORCODING_ORIENTATION_BASED = "Color_Orient";
const char* mitk::FiberBundleX::COLORCODING_FA_BASED = "Color_FA";
const char* mitk::FiberBundleX::FIBER_ID_ARRAY = "Fiber_IDs";

<<<<<<< HEAD



mitk::FiberBundleX::FiberBundleX(vtkSmartPointer<vtkPolyData> fiberPolyData )
    : m_currentColorCoding(NULL)
    , m_isModified(false)
{
    //generate geometry of passed polydata
    if (fiberPolyData == NULL)
        this->m_FiberPolyData = vtkSmartPointer<vtkPolyData>::New();
    else
        this->m_FiberPolyData = fiberPolyData;

    this->UpdateFiberGeometry();
}
=======
mitk::FiberBundleX::FiberBundleX( vtkPolyData* fiberPolyData )
  : m_currentColorCoding(NULL)
  , m_isModified(false)
  , m_NumFibers(0)
{
  if (fiberPolyData == NULL)
    m_FiberPolyData = vtkSmartPointer<vtkPolyData>::New();
  else
    m_FiberPolyData = fiberPolyData;

  m_NumFibers = m_FiberPolyData->GetNumberOfLines();
>>>>>>> 7783ccaf

  UpdateFiberGeometry();
}

mitk::FiberBundleX::~FiberBundleX()
{

}

mitk::FiberBundleX::Pointer mitk::FiberBundleX::GetDeepCopy()
{
  mitk::FiberBundleX::Pointer newFib = mitk::FiberBundleX::New();

//  newFib->m_FiberIdDataSet = vtkSmartPointer<vtkDataSet>::New();
//  newFib->m_FiberIdDataSet->DeepCopy(m_FiberIdDataSet);
  newFib->m_FiberPolyData = vtkSmartPointer<vtkPolyData>::New();
  newFib->m_FiberPolyData->DeepCopy(m_FiberPolyData);
  newFib->SetColorCoding(m_currentColorCoding);
  newFib->m_isModified = m_isModified;
  newFib->m_NumFibers = m_NumFibers;
  newFib->UpdateFiberGeometry();

  return newFib;
}

// merge two fiber bundles
mitk::FiberBundleX::Pointer mitk::FiberBundleX::operator+(mitk::FiberBundleX* fib)
{

  vtkSmartPointer<vtkPolyData> vNewPolyData = vtkSmartPointer<vtkPolyData>::New();
  vtkSmartPointer<vtkCellArray> vNewLines = vtkSmartPointer<vtkCellArray>::New();
  vtkSmartPointer<vtkPoints> vNewPoints = vtkSmartPointer<vtkPoints>::New();

  vtkSmartPointer<vtkCellArray> vLines = m_FiberPolyData->GetLines();
  vLines->InitTraversal();

  // add current fiber bundle
  int numFibers = GetNumFibers();
  for( int i=0; i<numFibers; i++ )
  {
    vtkIdType   numPoints(0);
    vtkIdType*  points(NULL);
    vLines->GetNextCell ( numPoints, points );

    vtkSmartPointer<vtkPolyLine> container = vtkSmartPointer<vtkPolyLine>::New();
    for( int j=0; j<numPoints; j++)
    {
      vtkIdType id = vNewPoints->InsertNextPoint(m_FiberPolyData->GetPoint(points[j]));
      container->GetPointIds()->InsertNextId(id);
    }
    vNewLines->InsertNextCell(container);
  }

  vLines = fib->m_FiberPolyData->GetLines();
  vLines->InitTraversal();

  // add new fiber bundle
  numFibers = fib->GetNumFibers();
  for( int i=0; i<numFibers; i++ )
  {
    vtkIdType   numPoints(0);
    vtkIdType*  points(NULL);
    vLines->GetNextCell ( numPoints, points );

    vtkSmartPointer<vtkPolyLine> container = vtkSmartPointer<vtkPolyLine>::New();
    for( int j=0; j<numPoints; j++)
    {
      vtkIdType id = vNewPoints->InsertNextPoint(fib->m_FiberPolyData->GetPoint(points[j]));
      container->GetPointIds()->InsertNextId(id);
    }
    vNewLines->InsertNextCell(container);
  }

  // initialize polydata
  vNewPolyData->SetPoints(vNewPoints);
  vNewPolyData->SetLines(vNewLines);

  // initialize fiber bundle
  mitk::FiberBundleX::Pointer newFib = mitk::FiberBundleX::New(vNewPolyData);
  return newFib;
}

// subtract two fiber bundles
mitk::FiberBundleX::Pointer mitk::FiberBundleX::operator-(mitk::FiberBundleX* fib)
{

  vtkSmartPointer<vtkPolyData> vNewPolyData = vtkSmartPointer<vtkPolyData>::New();
  vtkSmartPointer<vtkCellArray> vNewLines = vtkSmartPointer<vtkCellArray>::New();
  vtkSmartPointer<vtkPoints> vNewPoints = vtkSmartPointer<vtkPoints>::New();

  vtkSmartPointer<vtkCellArray> vLines = m_FiberPolyData->GetLines();
  vLines->InitTraversal();

  // iterate over current fibers
  int numFibers = GetNumFibers();
  for( int i=0; i<numFibers; i++ )
  {
    vtkIdType   numPoints(0);
    vtkIdType*  points(NULL);
    vLines->GetNextCell ( numPoints, points );

    vtkSmartPointer<vtkCellArray> vLines2 = fib->m_FiberPolyData->GetLines();
    vLines2->InitTraversal();
    int numFibers2 = fib->GetNumFibers();
    bool contained = false;
    for( int i2=0; i2<numFibers2; i2++ )
    {
      vtkIdType   numPoints2(0);
      vtkIdType*  points2(NULL);
      vLines2->GetNextCell ( numPoints2, points2 );

      // check endpoints
      itk::Point<float, 3> point_start = GetItkPoint(m_FiberPolyData->GetPoint(points[0]));
      itk::Point<float, 3> point_end = GetItkPoint(m_FiberPolyData->GetPoint(points[numPoints-1]));
      itk::Point<float, 3> point2_start = GetItkPoint(fib->m_FiberPolyData->GetPoint(points2[0]));
      itk::Point<float, 3> point2_end = GetItkPoint(fib->m_FiberPolyData->GetPoint(points2[numPoints2-1]));

      if (point_start.SquaredEuclideanDistanceTo(point2_start)<=mitk::eps && point_end.SquaredEuclideanDistanceTo(point2_end)<=mitk::eps ||
          point_start.SquaredEuclideanDistanceTo(point2_end)<=mitk::eps && point_end.SquaredEuclideanDistanceTo(point2_start)<=mitk::eps)
      {
        // further checking ???
        contained = true;
      }
    }

    // add to result because fiber is not subtracted
    if (!contained)
    {
      vtkSmartPointer<vtkPolyLine> container = vtkSmartPointer<vtkPolyLine>::New();
      for( int j=0; j<numPoints; j++)
      {
        vtkIdType id = vNewPoints->InsertNextPoint(m_FiberPolyData->GetPoint(points[j]));
        container->GetPointIds()->InsertNextId(id);
      }
      vNewLines->InsertNextCell(container);
    }
  }

  // initialize polydata
  vNewPolyData->SetPoints(vNewPoints);
  vNewPolyData->SetLines(vNewLines);

  // initialize fiber bundle
  mitk::FiberBundleX::Pointer newFib = mitk::FiberBundleX::New(vNewPolyData);
  return newFib;
}

itk::Point<float, 3> mitk::FiberBundleX::GetItkPoint(double point[3])
{
  itk::Point<float, 3> itkPoint;
  itkPoint[0] = point[0];
  itkPoint[1] = point[1];
  itkPoint[2] = point[2];
  return itkPoint;
}

/*
 * set polydata (additional flag to recompute fiber geometry, default = true)
 */
void mitk::FiberBundleX::SetFiberPolyData(vtkSmartPointer<vtkPolyData> fiberPD, bool updateGeometry)
{
    if (fiberPD == NULL)
        this->m_FiberPolyData = vtkSmartPointer<vtkPolyData>::New();
    else
        this->m_FiberPolyData = fiberPD;

<<<<<<< HEAD
    m_isModified = true;
=======
  if (updateGeometry)
    UpdateFiberGeometry();

  m_NumFibers = m_FiberPolyData->GetNumberOfLines();

  m_isModified = true;
>>>>>>> 7783ccaf
}

/*
 * return vtkPolyData
 */
vtkSmartPointer<vtkPolyData> mitk::FiberBundleX::GetFiberPolyData()
{
    return m_FiberPolyData;
}

void mitk::FiberBundleX::DoColorCodingOrientationbased()
{
    //===== FOR WRITING A TEST ========================
    //  colorT size == tupelComponents * tupelElements
    //  compare color results
    //  to cover this code 100% also polydata needed, where colorarray already exists
    //  + one fiber with exactly 1 point
    //  + one fiber with 0 points
    //=================================================


    /*  make sure that processing colorcoding is only called when necessary */
    if ( m_FiberPolyData->GetPointData()->HasArray(COLORCODING_ORIENTATION_BASED) &&
         m_FiberPolyData->GetNumberOfPoints() ==
         m_FiberPolyData->GetPointData()->GetArray(COLORCODING_ORIENTATION_BASED)->GetNumberOfTuples() )
    {
        // fiberstructure is already colorcoded
        MITK_INFO << " NO NEED TO REGENERATE COLORCODING! " ;
        return;
    }

    /* Finally, execute color calculation */
    vtkPoints* extrPoints = m_FiberPolyData->GetPoints();
    int numOfPoints = extrPoints->GetNumberOfPoints();

    //colors and alpha value for each single point, RGBA = 4 components
    unsigned char rgba[4] = {0,0,0,0};
    int componentSize = sizeof(rgba);

    vtkUnsignedCharArray * colorsT = vtkUnsignedCharArray::New();
    colorsT->Allocate(numOfPoints * componentSize);
    colorsT->SetNumberOfComponents(componentSize);
    colorsT->SetName(COLORCODING_ORIENTATION_BASED);



    /* checkpoint: does polydata contain any fibers */
    int numOfFibers = m_FiberPolyData->GetNumberOfLines();
    if (numOfFibers < 1) {
        MITK_INFO << "\n ========= Number of Fibers is 0 and below ========= \n";
        return;
    }


    /* extract single fibers of fiberBundle */
    vtkCellArray* fiberList = m_FiberPolyData->GetLines();
    fiberList->InitTraversal();
    for (int fi=0; fi<numOfFibers; ++fi) {

        vtkIdType* idList; // contains the point id's of the line
        vtkIdType pointsPerFiber; // number of points for current line
        fiberList->GetNextCell(pointsPerFiber, idList);

        //    MITK_INFO << "Fib#: " << fi << " of " << numOfFibers << " pnts in fiber: " << pointsPerFiber ;

        /* single fiber checkpoints: is number of points valid */
        if (pointsPerFiber > 1)
        {
            /* operate on points of single fiber */
            for (int i=0; i <pointsPerFiber; ++i)
            {
                /* process all points except starting and endpoint
         * for calculating color value take current point, previous point and next point */
                if (i<pointsPerFiber-1 && i > 0)
                {
                    /* The color value of the current point is influenced by the previous point and next point. */
                    vnl_vector_fixed< double, 3 > currentPntvtk(extrPoints->GetPoint(idList[i])[0], extrPoints->GetPoint(idList[i])[1],extrPoints->GetPoint(idList[i])[2]);
                    vnl_vector_fixed< double, 3 > nextPntvtk(extrPoints->GetPoint(idList[i+1])[0], extrPoints->GetPoint(idList[i+1])[1], extrPoints->GetPoint(idList[i+1])[2]);
                    vnl_vector_fixed< double, 3 > prevPntvtk(extrPoints->GetPoint(idList[i-1])[0], extrPoints->GetPoint(idList[i-1])[1], extrPoints->GetPoint(idList[i-1])[2]);

                    vnl_vector_fixed< double, 3 > diff1;
                    diff1 = currentPntvtk - nextPntvtk;

                    vnl_vector_fixed< double, 3 > diff2;
                    diff2 = currentPntvtk - prevPntvtk;

                    vnl_vector_fixed< double, 3 > diff;
                    diff = (diff1 - diff2) / 2.0;
                    diff.normalize();

                    rgba[0] = (unsigned char) (255.0 * std::abs(diff[0]));
                    rgba[1] = (unsigned char) (255.0 * std::abs(diff[1]));
                    rgba[2] = (unsigned char) (255.0 * std::abs(diff[2]));
                    rgba[3] = (unsigned char) (255.0);


                } else if (i==0) {
                    /* First point has no previous point, therefore only diff1 is taken */

                    vnl_vector_fixed< double, 3 > currentPntvtk(extrPoints->GetPoint(idList[i])[0], extrPoints->GetPoint(idList[i])[1],extrPoints->GetPoint(idList[i])[2]);
                    vnl_vector_fixed< double, 3 > nextPntvtk(extrPoints->GetPoint(idList[i+1])[0], extrPoints->GetPoint(idList[i+1])[1], extrPoints->GetPoint(idList[i+1])[2]);

                    vnl_vector_fixed< double, 3 > diff1;
                    diff1 = currentPntvtk - nextPntvtk;
                    diff1.normalize();

                    rgba[0] = (unsigned char) (255.0 * std::abs(diff1[0]));
                    rgba[1] = (unsigned char) (255.0 * std::abs(diff1[1]));
                    rgba[2] = (unsigned char) (255.0 * std::abs(diff1[2]));
                    rgba[3] = (unsigned char) (255.0);


                } else if (i==pointsPerFiber-1) {
                    /* Last point has no next point, therefore only diff2 is taken */
                    vnl_vector_fixed< double, 3 > currentPntvtk(extrPoints->GetPoint(idList[i])[0], extrPoints->GetPoint(idList[i])[1],extrPoints->GetPoint(idList[i])[2]);
                    vnl_vector_fixed< double, 3 > prevPntvtk(extrPoints->GetPoint(idList[i-1])[0], extrPoints->GetPoint(idList[i-1])[1], extrPoints->GetPoint(idList[i-1])[2]);

                    vnl_vector_fixed< double, 3 > diff2;
                    diff2 = currentPntvtk - prevPntvtk;
                    diff2.normalize();

                    rgba[0] = (unsigned char) (255.0 * std::abs(diff2[0]));
                    rgba[1] = (unsigned char) (255.0 * std::abs(diff2[1]));
                    rgba[2] = (unsigned char) (255.0 * std::abs(diff2[2]));
                    rgba[3] = (unsigned char) (255.0);

                }

                colorsT->InsertTupleValue(idList[i], rgba);

            } //end for loop

        } else if (pointsPerFiber == 1) {
            /* a single point does not define a fiber (use vertex mechanisms instead */
            continue;
            //      colorsT->InsertTupleValue(0, rgba);

        } else {
            MITK_INFO << "Fiber with 0 points detected... please check your tractography algorithm!" ;
            continue;

        }


    }//end for loop

    m_FiberPolyData->GetPointData()->AddArray(colorsT);

    /*=========================
      - this is more relevant for renderer than for fiberbundleX datastructure
      - think about sourcing this to a explicit method which coordinates colorcoding */
    this->SetColorCoding(COLORCODING_ORIENTATION_BASED);
    m_isModified = true;
    //  ===========================

    //mini test, shall be ported to MITK TESTINGS!
    if (colorsT->GetSize() != numOfPoints*componentSize) {
        MITK_INFO << "ALLOCATION ERROR IN INITIATING COLOR ARRAY";
    }

}

void mitk::FiberBundleX::DoGenerateFiberIds()
{
    if (m_FiberPolyData == NULL)
        return;

    //  for (int i=0; i<10000000; ++i)
    //  {
    //   if(i%500 == 0)
    //     MITK_INFO << i;
    //  }
    //  MITK_INFO << "Generating Fiber Ids";
    vtkSmartPointer<vtkIdFilter> idFiberFilter = vtkSmartPointer<vtkIdFilter>::New();
    idFiberFilter->SetInput(m_FiberPolyData);
    idFiberFilter->CellIdsOn();
    //  idFiberFilter->PointIdsOn(); // point id's are not needed
    idFiberFilter->SetIdsArrayName(FIBER_ID_ARRAY);
    idFiberFilter->FieldDataOn();
    idFiberFilter->Update();

    m_FiberIdDataSet = idFiberFilter->GetOutput();

    MITK_INFO << "Generating Fiber Ids...[done] | " << m_FiberIdDataSet->GetNumberOfCells();

}


//temporarely include only
#include <vtkPolyDataWriter.h>
//==========================
std::vector<int> mitk::FiberBundleX::DoExtractFiberIds(mitk::PlanarFigure::Pointer pf)
{

    MITK_INFO << "Extracting fiber!";
    /* Handle type of planarfigure */
    // if incoming pf is a pfc
    mitk::PlanarFigureComposite::Pointer pfcomp= dynamic_cast<mitk::PlanarFigureComposite*>(pf.GetPointer());
    if (!pfcomp.IsNull()) {
        // process requested boolean operation of PFC
    } else
    {



        mitk::Geometry2D::ConstPointer pfgeometry = pf->GetGeometry2D();
        const mitk::PlaneGeometry* planeGeometry = dynamic_cast<const mitk::PlaneGeometry*> (pfgeometry.GetPointer());
        Vector3D planeNormal = planeGeometry->GetNormal();
        planeNormal.Normalize();
        Point3D planeOrigin = planeGeometry->GetOrigin();

        MITK_INFO << "planeOrigin: " << planeOrigin[0] << " | " << planeOrigin[1] << " | " << planeOrigin[2] << endl;
        MITK_INFO << "planeNormal: " << planeNormal[0] << " | " << planeNormal[1] << " | " << planeNormal[2] << endl;


        /* init necessary vectors hosting pointIds and FiberIds */
        // contains all pointIds which are crossing the cutting plane
        std::vector<int> PointsOnPlane;

        // based on PointsOnPlane, all ROI relevant point IDs are stored here
        std::vector<int> PointsInROI;

        // vector which is returned, contains all extracted FiberIds
        std::vector<int> FibersInROI;


        /* Define cutting plane by ROI (PlanarFigure) */
        vtkSmartPointer<vtkPlane> plane = vtkSmartPointer<vtkPlane>::New();
        plane->SetOrigin(planeOrigin[0],planeOrigin[1],planeOrigin[2]);
        plane->SetNormal(planeNormal[0],planeNormal[1],planeNormal[2]);

        //same plane but opposite normal direction. so point cloud will be reduced -> better performance
        vtkSmartPointer<vtkPlane> planeR = vtkSmartPointer<vtkPlane>::New();
        planeR->SetOrigin(10.0,5.0,0.0);
        planeR->SetNormal(0.0,-1.0,0.0);


        /* get all points/fibers cutting the plane */
        vtkSmartPointer<vtkClipPolyData> clipper = vtkSmartPointer<vtkClipPolyData>::New();
        clipper->SetInput(m_FiberIdDataSet);
        clipper->SetClipFunction(plane);
        clipper->GenerateClipScalarsOn();
        clipper->GenerateClippedOutputOn();
        vtkSmartPointer<vtkPolyData> clipperout1 = clipper->GetClippedOutput();

        /* for some reason clipperoutput is not initialized for futher processing
      * so far only writing out clipped polydata provides requested
      */
        vtkSmartPointer<vtkPolyDataWriter> writerC = vtkSmartPointer<vtkPolyDataWriter>::New();
        writerC->SetInput(clipperout1);
        writerC->SetFileName("/vtkOutput/Cout1_FbId_clipLineId0+1+2-tests.vtk");
        writerC->SetFileTypeToASCII();
        writerC->Write();


        vtkSmartPointer<vtkClipPolyData> Rclipper = vtkSmartPointer<vtkClipPolyData>::New();
        Rclipper->SetInput(clipperout1);
        Rclipper->SetClipFunction(planeR);
        Rclipper->GenerateClipScalarsOn();
        Rclipper->GenerateClippedOutputOn();
        vtkSmartPointer<vtkPolyData> clipperout = Rclipper->GetClippedOutput();


        vtkSmartPointer<vtkPolyDataWriter> writerC1 = vtkSmartPointer<vtkPolyDataWriter>::New();
        writerC1->SetInput(clipperout);
        writerC1->SetFileName("/vtkOutput/FbId_clipLineId0+1+2-tests.vtk");
        writerC1->SetFileTypeToASCII();
        writerC1->Write();


        /*======STEP 1======
      * extract all points, which are crossing the plane */
        // Scalar values describe the distance between each remaining point to the given plane. Values sorted by point index
        vtkSmartPointer<vtkDataArray> distanceList = clipperout->GetPointData()->GetScalars();
        vtkIdType sizeOfList =  distanceList->GetNumberOfTuples();
        PointsOnPlane.reserve(sizeOfList); /* use reserve for high-performant push_back, no hidden copy procedures are processed then!
                                         * size of list can be optimized by reducing allocation, but be aware of iterator and vector size*/
        for (int i=0; i<sizeOfList; ++i) {
            double *distance = distanceList->GetTuple(i);
            std::cout << "distance of point " << i << " : " << distance[0] << std::endl;

            // check if point is on plane.
            // 0.01 due to some approximation errors when calculating distance
            if (distance[0] >= -0.01 && distance[0] <= 0.01)
            {
                std::cout << "adding " << i << endl;
                PointsOnPlane.push_back(i); //push back in combination with reserve is fastest way to fill vector with various values
            }

        }

        // DEBUG print out all interesting points, stop where array starts with value -1. after -1 no more interesting idx are set!
        std::vector<int>::iterator rit = PointsOnPlane.begin();
        while (rit != PointsOnPlane.end() ) {
            std::cout << "interesting point: " << *rit << " coord: " << clipperout->GetPoint(*rit)[0] << " | " <<  clipperout->GetPoint(*rit)[1] << " | " << clipperout->GetPoint(*rit)[2] << endl;
            rit++;
        }





        /*=======STEP 2=====
     * extract ROI relevant pointIds */
        //ToDo

        mitk::PlanarCircle::Pointer circleName = mitk::PlanarCircle::New();
        mitk::PlanarPolygon::Pointer polyName = mitk::PlanarPolygon::New();
        if (pf->GetNameOfClass() == circleName->GetNameOfClass() )
        {

            if( true /*point in ROI*/)
            {
                PointsInROI = PointsOnPlane;
            }
        }



        /*======STEP 3=======
     * identify fiberIds for points in ROI */
        //prepare resulting vector
        FibersInROI.reserve(PointsInROI.size());

        vtkCellArray *clipperlines = clipperout->GetLines();
        clipperlines->InitTraversal();
        long numOfLineCells = clipperlines->GetNumberOfCells();

        // go through resulting "sub"lines which are stored as cells, "i" corresponds to current line id.
        for (int i=0, ic=0 ; i<numOfLineCells; i++, ic+=3)
        { //ic is the index counter for the cells hosting the desired information

            vtkIdType npts;
            vtkIdType *pts;
            clipperlines->GetCell(ic, npts, pts);

            // go through point ids in hosting subline, "j" corresponds to current pointindex in current line i.
            for (long j=0; j<npts; j++)
            {

                //  std::cout << "pointWalker: subline " << i << " point idx: " << j << " hosting point id: " << pts[j] << endl;

                for (long k = 0; k < PointsInROI.size(); k++)
                { // k corresponds to index in PointsInRoi vector
                    /* ====================
                 *  check if current point occurs in ROI
                 ======================*/
                    if (pts[j] == PointsInROI[k]) {
                        //figure out which line does it belong to
                        if (clipperout->GetCellData()->HasArray("FB_IDs"))
                        {
                            int originalFibId = clipperout->GetCellData()->GetArray("FB_IDs")->GetTuple(i)[0];
                            std::cout << "found pointid " << PointsInROI[k] << ": " << clipperout->GetPoint(PointsInROI[k])[0] << " | " << clipperout->GetPoint(PointsInROI[k])[1] << " | " << clipperout->GetPoint(PointsInROI[k])[2] << " in subline: " << i << " which belongs to fiber id: " << originalFibId << "\n" << endl;

                            // do something to avoid duplicates
                            int oldFibInRoiSize = FibersInROI.size();
                            if (oldFibInRoiSize != 0) {


                                for (int f=0; f<oldFibInRoiSize; f++)
                                {
                                    if (FibersInROI[f] == originalFibId ) {
                                        break;
                                    } else if (f == FibersInROI.size() -1){ //if there was no break until last entry, then write it in.
                                        FibersInROI.push_back(originalFibId);

                                    }
                                }
                            } else {
                                FibersInROI.push_back(originalFibId);
                            }
                        }
                        // for performance in data overhead reason, set id of found point to -1 in ROI-set. sublines can host this id one or more times for the same fiber, therefore we do not need this information anymore.
                        PointsInROI[k] = -1;


                    }
                }

            }


        }

        std::cout << "\n=====FINAL RESULT: fib_id ======\n";
        std::vector<int>::iterator finIt = FibersInROI.begin();
        while ( finIt != FibersInROI.end() )
        {
            std::cout << *finIt << endl;
            ++finIt;
        }
        std::cout << "=====================\n";

    }
}

void mitk::FiberBundleX::UpdateFiberGeometry()
{
<<<<<<< HEAD


    float min = itk::NumericTraits<float>::min();
    float max = itk::NumericTraits<float>::max();
    float b[] = {max, min, max, min, max, min};

    vtkCellArray* cells = m_FiberPolyData->GetLines();
    cells->InitTraversal();
    for (int i=0; i<m_FiberPolyData->GetNumberOfCells(); i++)
=======
  if (m_NumFibers<=0)
  {
    mitk::Geometry3D::Pointer geometry = mitk::Geometry3D::New();
    geometry->SetImageGeometry(true);
    float b[] = {0, 1, 0, 1, 0, 1};
    geometry->SetFloatBounds(b);
    SetGeometry(geometry);
    return;
  }
  float min = itk::NumericTraits<float>::min();
  float max = itk::NumericTraits<float>::max();
  float b[] = {max, min, max, min, max, min};

  vtkCellArray* cells = m_FiberPolyData->GetLines();
  cells->InitTraversal();
  for (int i=0; i<m_FiberPolyData->GetNumberOfCells(); i++)
  {
    vtkCell* cell = m_FiberPolyData->GetCell(i);
    int p = cell->GetNumberOfPoints();
    vtkPoints* points = cell->GetPoints();
    for (int j=0; j<p; j++)
>>>>>>> 7783ccaf
    {

<<<<<<< HEAD
        vtkCell* cell = m_FiberPolyData->GetCell(i);
        int p = cell->GetNumberOfPoints();
        vtkPoints* points = cell->GetPoints();
        for (int j=0; j<p; j++)
        {
            double p[3];
            points->GetPoint(j, p);

            if (p[0]<b[0])
                b[0]=p[0];
            if (p[0]>b[1])
                b[1]=p[0];

            if (p[1]<b[2])
                b[2]=p[1];
            if (p[1]>b[3])
                b[3]=p[1];

            if (p[2]<b[4])
                b[4]=p[2];
            if (p[2]>b[5])
                b[5]=p[2];


        }

    }

    // provide some buffer space at borders

    for(int i=0; i<=4; i+=2){
        b[i] -=10;
    }

    for(int i=1; i<=5; i+=2){
        b[i] +=10;
    }

    mitk::Geometry3D::Pointer geometry = mitk::Geometry3D::New();
    geometry->SetImageGeometry(true);
    geometry->SetFloatBounds(b);
    this->SetGeometry(geometry);

=======
      if (p[2]<b[4])
        b[4]=p[2];
      if (p[2]>b[5])
        b[5]=p[2];
    }
  }

  // provide some border margin
  for(int i=0; i<=4; i+=2)
    b[i] -=10;
  for(int i=1; i<=5; i+=2)
    b[i] +=10;

  mitk::Geometry3D::Pointer geometry = mitk::Geometry3D::New();
  geometry->SetImageGeometry(true);
  geometry->SetFloatBounds(b);
  this->SetGeometry(geometry);
>>>>>>> 7783ccaf
}

QStringList mitk::FiberBundleX::GetAvailableColorCodings()
{
    QStringList availableColorCodings;
    int numColors = m_FiberPolyData->GetPointData()->GetNumberOfArrays();
    for(int i=0; i<numColors; i++)
    {
        availableColorCodings.append(m_FiberPolyData->GetPointData()->GetArrayName(i));
    }

    //this controlstructure shall be implemented by the calling method
    if (availableColorCodings.isEmpty())
        MITK_INFO << "no colorcodings available in fiberbundleX";

    //    for(int i=0; i<availableColorCodings.size(); i++)
    //    {
    //            MITK_INFO << availableColorCodings.at(i).toLocal8Bit().constData();
    //    }

    return availableColorCodings;
}


char* mitk::FiberBundleX::GetCurrentColorCoding()
{
  return m_currentColorCoding;
}

void mitk::FiberBundleX::SetColorCoding(const char* requestedColorCoding)
{
  if (requestedColorCoding==NULL)
    return;

  if(strcmp (COLORCODING_ORIENTATION_BASED,requestedColorCoding) == 0 )
  {
      this->m_currentColorCoding = (char*) COLORCODING_ORIENTATION_BASED;
      this->m_isModified = true;

  } else if(strcmp (COLORCODING_FA_BASED,requestedColorCoding) == 0 ) {
      this->m_currentColorCoding = (char*) COLORCODING_FA_BASED;
      this->m_isModified = true;
  } else {
      MITK_INFO << "FIBERBUNDLE X: UNKNOWN COLORCODING in FIBERBUNDLEX Datastructure";
      this->m_currentColorCoding = "---"; //will cause blank colorcoding of fibers
      this->m_isModified = true;
  }
}

bool mitk::FiberBundleX::isFiberBundleXModified()
{
    return m_isModified;
}
void mitk::FiberBundleX::setFBXModificationDone()
{
    m_isModified = false;
}

void mitk::FiberBundleX::ResampleFibers()
{
  mitk::Geometry3D::Pointer geometry = GetGeometry();
  mitk::Vector3D spacing = geometry->GetSpacing();

  float minSpacing = 1;
  if(spacing[0]<spacing[1] && spacing[0]<spacing[2])
      minSpacing = spacing[0];
  else if (spacing[1] < spacing[2])
      minSpacing = spacing[1];
  else
      minSpacing = spacing[2];

  ResampleFibers(minSpacing);
}

// Resample fiber to get equidistant points
void mitk::FiberBundleX::ResampleFibers(float len)
{
    vtkSmartPointer<vtkPolyData> newPoly = vtkSmartPointer<vtkPolyData>::New();
    vtkSmartPointer<vtkCellArray> newCellArray = vtkSmartPointer<vtkCellArray>::New();
    vtkSmartPointer<vtkPoints>    newPoints = vtkSmartPointer<vtkPoints>::New();

<<<<<<< HEAD
    vtkSmartPointer<vtkCellArray> vLines = m_FiberPolyData->GetLines();
    vLines->InitTraversal();
    int numberOfLines = vLines->GetNumberOfCells();
=======
  vtkSmartPointer<vtkCellArray> vLines = m_FiberPolyData->GetLines();
  vLines->InitTraversal();
  int numberOfLines = m_NumFibers;
>>>>>>> 7783ccaf

    for (int i=0; i<numberOfLines; i++)
    {
        vtkIdType   numPoints(0);
        vtkIdType*  points(NULL);
        vLines->GetNextCell ( numPoints, points );

        vtkSmartPointer<vtkPolyLine> container = vtkSmartPointer<vtkPolyLine>::New();

        double* point = m_FiberPolyData->GetPoint(points[0]);
        vtkIdType pointId = newPoints->InsertNextPoint(point);
        container->GetPointIds()->InsertNextId(pointId);

        float dtau = 0;
        int cur_p = 1;
        itk::Vector<float,3> dR;
        float normdR = 0;

        for (;;)
        {
            while (dtau <= len && cur_p < numPoints)
            {
                itk::Vector<float,3> v1;
                point = m_FiberPolyData->GetPoint(points[cur_p-1]);
                v1[0] = point[0];
                v1[1] = point[1];
                v1[2] = point[2];
                itk::Vector<float,3> v2;
                point = m_FiberPolyData->GetPoint(points[cur_p]);
                v2[0] = point[0];
                v2[1] = point[1];
                v2[2] = point[2];

                dR  = v2 - v1;
                normdR = std::sqrt(dR.GetSquaredNorm());
                dtau += normdR;
                cur_p++;
            }

            if (dtau >= len)
            {
                itk::Vector<float,3> v1;
                point = m_FiberPolyData->GetPoint(points[cur_p-1]);
                v1[0] = point[0];
                v1[1] = point[1];
                v1[2] = point[2];

                itk::Vector<float,3> v2 = v1 - dR*( (dtau-len)/normdR );
                pointId = newPoints->InsertNextPoint(v2.GetDataPointer());
                container->GetPointIds()->InsertNextId(pointId);
            }
            else
            {
                point = m_FiberPolyData->GetPoint(points[numPoints-1]);
                pointId = newPoints->InsertNextPoint(point);
                container->GetPointIds()->InsertNextId(pointId);
                break;
            }
            dtau = dtau-len;
        }

        newCellArray->InsertNextCell(container);
    }

    newPoly->SetPoints(newPoints);
    newPoly->SetLines(newCellArray);
    m_FiberPolyData = newPoly;
    UpdateFiberGeometry();
}


/* ESSENTIAL IMPLEMENTATION OF SUPERCLASS METHODS */
void mitk::FiberBundleX::UpdateOutputInformation()
{

}
void mitk::FiberBundleX::SetRequestedRegionToLargestPossibleRegion()
{

}
bool mitk::FiberBundleX::RequestedRegionIsOutsideOfTheBufferedRegion()
{
    return false;
}
bool mitk::FiberBundleX::VerifyRequestedRegion()
{
    return true;
}
void mitk::FiberBundleX::SetRequestedRegion( itk::DataObject *data )
{

}<|MERGE_RESOLUTION|>--- conflicted
+++ resolved
@@ -37,23 +37,6 @@
 const char* mitk::FiberBundleX::COLORCODING_FA_BASED = "Color_FA";
 const char* mitk::FiberBundleX::FIBER_ID_ARRAY = "Fiber_IDs";
 
-<<<<<<< HEAD
-
-
-
-mitk::FiberBundleX::FiberBundleX(vtkSmartPointer<vtkPolyData> fiberPolyData )
-    : m_currentColorCoding(NULL)
-    , m_isModified(false)
-{
-    //generate geometry of passed polydata
-    if (fiberPolyData == NULL)
-        this->m_FiberPolyData = vtkSmartPointer<vtkPolyData>::New();
-    else
-        this->m_FiberPolyData = fiberPolyData;
-
-    this->UpdateFiberGeometry();
-}
-=======
 mitk::FiberBundleX::FiberBundleX( vtkPolyData* fiberPolyData )
   : m_currentColorCoding(NULL)
   , m_isModified(false)
@@ -65,7 +48,6 @@
     m_FiberPolyData = fiberPolyData;
 
   m_NumFibers = m_FiberPolyData->GetNumberOfLines();
->>>>>>> 7783ccaf
 
   UpdateFiberGeometry();
 }
@@ -232,16 +214,12 @@
     else
         this->m_FiberPolyData = fiberPD;
 
-<<<<<<< HEAD
-    m_isModified = true;
-=======
   if (updateGeometry)
     UpdateFiberGeometry();
 
   m_NumFibers = m_FiberPolyData->GetNumberOfLines();
 
   m_isModified = true;
->>>>>>> 7783ccaf
 }
 
 /*
@@ -640,17 +618,6 @@
 
 void mitk::FiberBundleX::UpdateFiberGeometry()
 {
-<<<<<<< HEAD
-
-
-    float min = itk::NumericTraits<float>::min();
-    float max = itk::NumericTraits<float>::max();
-    float b[] = {max, min, max, min, max, min};
-
-    vtkCellArray* cells = m_FiberPolyData->GetLines();
-    cells->InitTraversal();
-    for (int i=0; i<m_FiberPolyData->GetNumberOfCells(); i++)
-=======
   if (m_NumFibers<=0)
   {
     mitk::Geometry3D::Pointer geometry = mitk::Geometry3D::New();
@@ -672,58 +639,24 @@
     int p = cell->GetNumberOfPoints();
     vtkPoints* points = cell->GetPoints();
     for (int j=0; j<p; j++)
->>>>>>> 7783ccaf
     {
-
-<<<<<<< HEAD
-        vtkCell* cell = m_FiberPolyData->GetCell(i);
-        int p = cell->GetNumberOfPoints();
-        vtkPoints* points = cell->GetPoints();
-        for (int j=0; j<p; j++)
-        {
-            double p[3];
-            points->GetPoint(j, p);
-
-            if (p[0]<b[0])
-                b[0]=p[0];
-            if (p[0]>b[1])
-                b[1]=p[0];
-
-            if (p[1]<b[2])
-                b[2]=p[1];
-            if (p[1]>b[3])
-                b[3]=p[1];
-
-            if (p[2]<b[4])
-                b[4]=p[2];
-            if (p[2]>b[5])
-                b[5]=p[2];
-
-
-        }
-
-    }
-
-    // provide some buffer space at borders
-
-    for(int i=0; i<=4; i+=2){
-        b[i] -=10;
-    }
-
-    for(int i=1; i<=5; i+=2){
-        b[i] +=10;
-    }
-
-    mitk::Geometry3D::Pointer geometry = mitk::Geometry3D::New();
-    geometry->SetImageGeometry(true);
-    geometry->SetFloatBounds(b);
-    this->SetGeometry(geometry);
-
-=======
+      double p[3];
+      points->GetPoint(j, p);
+
+      if (p[0]<b[0])
+         b[0]=p[0];
+      if (p[0]>b[1])
+         b[1]=p[0];
+
+      if (p[1]<b[2])
+          b[2]=p[1];
+      if (p[1]>b[3])
+          b[3]=p[1];
+
       if (p[2]<b[4])
-        b[4]=p[2];
+          b[4]=p[2];
       if (p[2]>b[5])
-        b[5]=p[2];
+          b[5]=p[2];
     }
   }
 
@@ -737,7 +670,6 @@
   geometry->SetImageGeometry(true);
   geometry->SetFloatBounds(b);
   this->SetGeometry(geometry);
->>>>>>> 7783ccaf
 }
 
 QStringList mitk::FiberBundleX::GetAvailableColorCodings()
@@ -819,15 +751,9 @@
     vtkSmartPointer<vtkCellArray> newCellArray = vtkSmartPointer<vtkCellArray>::New();
     vtkSmartPointer<vtkPoints>    newPoints = vtkSmartPointer<vtkPoints>::New();
 
-<<<<<<< HEAD
-    vtkSmartPointer<vtkCellArray> vLines = m_FiberPolyData->GetLines();
-    vLines->InitTraversal();
-    int numberOfLines = vLines->GetNumberOfCells();
-=======
   vtkSmartPointer<vtkCellArray> vLines = m_FiberPolyData->GetLines();
   vLines->InitTraversal();
   int numberOfLines = m_NumFibers;
->>>>>>> 7783ccaf
 
     for (int i=0; i<numberOfLines; i++)
     {
