/*
 *  mitkFiberBundleMapper2D.cpp
 *  mitk-all
 *
 *  Created by HAL9000 on 1/17/11.
 *  Copyright 2011 __MyCompanyName__. All rights reserved.
 *
 */

#include "mitkFiberBundleMapper2D.h"
#include <mitkBaseRenderer.h>
#include "mitkFiberBundleMapper3D.h"

#include <vtkActor.h>
#include <vtkPolyDataMapper.h>
#include <vtkPlane.h>
#include <vtkPolyData.h>
//#include <vtkPropAssembly.h>

//#include <vtkPainterPolyDataMapper.h>
#include <vtkProperty.h>
#include <vtkLookupTable.h>
#include <vtkPoints.h>
#include <vtkCamera.h>
#include <vtkPolyLine.h>
#include <vtkRenderer.h>
#include <vtkCellArray.h>


#include <mitkPlaneGeometry.h>
#include <mitkSliceNavigationController.h>

#include <mitkShaderRepository.h>
#include <mitkShaderProperty.h>
#include <mitkStandardFileLocations.h>



mitk::FiberBundleMapper2D::FiberBundleMapper2D()
{


}

mitk::FiberBundleMapper2D::~FiberBundleMapper2D()
{
}


const mitk::FiberBundle* mitk::FiberBundleMapper2D::GetInput()
{
  return dynamic_cast<const mitk::FiberBundle * > ( GetData() );
}



void mitk::FiberBundleMapper2D::Update(mitk::BaseRenderer * renderer)
{



  if ( !this->IsVisible( renderer ) )
  {
    return;
  }

//  const mitk::FiberBundle::Pointer data  = const_cast< mitk::FiberBundle* > ( this->GetInput() );
//  if ( data == NULL )
//  {
//    return;
//  }

  // Calculate time step of the input data for the specified renderer (integer value)
  // this method is implemented in mitkMapper
  this->CalculateTimeStep( renderer );

  //check if updates occured in the node or on the display
  FBLocalStorage *localStorage = m_LSH.GetLocalStorage(renderer);
  const DataNode *node = this->GetDataNode();
  if ( (localStorage->m_LastUpdateTime < node->GetMTime())
      || (localStorage->m_LastUpdateTime < node->GetPropertyList()->GetMTime()) //was a property modified?
      || (localStorage->m_LastUpdateTime < node->GetPropertyList(renderer)->GetMTime()) )
  {
    MITK_INFO << "UPDATE NEEDED FOR _ " << renderer->GetName();
    this->GenerateDataForRenderer( renderer );
  }

  if ((localStorage->m_LastUpdateTime < renderer->GetDisplayGeometry()->GetMTime()) ) //was the display geometry modified? e.g. zooming, panning)
  {
    MITK_INFO << "update clipping range only:";
    //get information about current position of views
    mitk::SliceNavigationController::Pointer sliceContr = renderer->GetSliceNavigationController();
    mitk::PlaneGeometry::ConstPointer planeGeo = sliceContr->GetCurrentPlaneGeometry();

    //
     vtkCamera* camera = renderer->GetVtkRenderer()->GetActiveCamera();
    double *focPnt = camera->GetFocalPoint();
    double *camPos = camera->GetPosition();
    double dist1 = sqrt( pow( (focPnt[0]-camPos[0]), 2.0) +  pow( (focPnt[1]-camPos[1]), 2.0) + pow( (focPnt[2]-camPos[2]), 2.0));
    MITK_INFO << "DIST for CLIPPING RANGE: " << dist1;
    camera->SetClippingRange( (dist1-1.0),(dist1+1.0) );
    double cl1 =  camera->GetClippingRange()[0];
    double cl2 = camera->GetClippingRange()[1];
    MITK_INFO << "Camera clipping range: " << cl1 << " " << cl2;



  }








}


// ALL RAW DATA FOR VISUALIZATION IS GENERATED HERE.
// vtkActors and Mappers are feeded here
void mitk::FiberBundleMapper2D::GenerateDataForRenderer(mitk::BaseRenderer *renderer)
{
  MITK_INFO << "FiberBundlemapper2D _ GENERATE DATA";

  //the handler of local storage gets feeded in this method with requested data for related renderwindow
  FBLocalStorage *localStorage = m_LSH.GetLocalStorage(renderer);

//  if ( !this->IsVisible( renderer ) )
//  {
//    return;
//  }
//
  //this procedure is depricated,
  //not needed after initializaton anymore
  mitk::DataNode* node = this->GetDataNode();
  if ( node == NULL )
  {
    MITK_INFO << "check DATANODE: ....[Fail] ";
    return;
  }
  ///////////////////////////////////


  
  
  

  mitk::FiberBundleMapper3D::Pointer FBMapper3D = dynamic_cast< mitk::FiberBundleMapper3D* > (node->GetMapper( 2 ));
  if ( FBMapper3D->GetInput() == NULL )
  {
    MITK_INFO << "check FBMapper3D Input: ....[Fail] ";
    return;
  }


  //get information about current position of views
//  mitk::SliceNavigationController::Pointer sliceContr = renderer->GetSliceNavigationController();
//  mitk::PlaneGeometry::ConstPointer planeGeo = sliceContr->GetCurrentPlaneGeometry();
//
//
//  //generate according cutting planes based on the view position
//  double planeN[3], planeOrigin[3], cutParams[3];
////
//  planeN[0] = planeGeo->GetNormal()[0];
//  planeN[1] = planeGeo->GetNormal()[1];
//  planeN[2] = planeGeo->GetNormal()[2];
//
//  planeOrigin[0] = planeGeo->GetOrigin()[0];
//  planeOrigin[1] = planeGeo->GetOrigin()[1];
//  planeOrigin[2] = planeGeo->GetOrigin()[2];
////
//  MITK_INFO << "renWinNAME: " << renderer->GetName();
//  MITK_INFO << "PlaneNormal: " << planeN[0] << " | " << planeN[1] << " | " << planeN[2];
//  MITK_INFO << "PlaneOrigin: " << planeOrigin[0] << " | " << planeOrigin[1] << " | " << planeOrigin[2];
//
//
//  //cutParams[0] = this->GetDataNode()->GetPropertyValue("ColorCoding", nodeCC);;

  //feed cutter with parameters gathered from GUI
//  int numSlices;
//  bool existsPropNS = this->GetDataNode()->GetPropertyValue("2DPlanes", numSlices);
//  if ( !existsPropNS ){
//    return;
//  }
//
//  int distFront;
//  bool existsPropDF = this->GetDataNode()->GetPropertyValue("2DFront", distFront);
//  if ( !existsPropDF ){
//    return;
//  }
//
//  int distBackDB;
//  bool existsProp = this->GetDataNode()->GetPropertyValue("2DBack", distBackDB);
//  if ( !existsProp ){
//    return;
//  }
//
//
//  cutParams[0] = numSlices;
//  cutParams[1] = distFront;
//  cutParams[2] = distBackDB;




  //feed local storage with data we want to visualize
//  localStorage->m_SlicedResult = FBMapper3D->GetCut(planeOrigin, planeN, cutParams);
 // localStorage->m_SlicedResult = FBMapper3D->GetVtkFBPolyDataMapper();
  localStorage->m_SlicedResult = (vtkPolyData*) FBMapper3D->getVtkFiberBundleMapper()->GetInputAsDataSet();
  //MITK_INFO << renderer->GetName() << " OutputPoints#: " << localStorage->m_SlicedResult->GetNumberOfPoints();


  vtkLookupTable *lut = vtkLookupTable::New();
  lut->Build();
  localStorage->m_PointMapper->SetScalarModeToUsePointFieldData();
  //m_VtkFiberDataMapperGL->SelectColorArray("FaColors");
  localStorage->m_PointMapper->SelectColorArray("ColorValues");
  localStorage->m_PointMapper->SetLookupTable(lut);  //apply the properties after the slice was set
  //this->ApplyProperties( renderer );

  //setup the camera according to the actor with zooming/panning etc.
 // this->AdjustCamera( renderer, planeGeo );

  //get distance from camera to focal point


  vtkCamera* camera = renderer->GetVtkRenderer()->GetActiveCamera();
  double *focPnt = camera->GetFocalPoint();
  double *camPos = camera->GetPosition();
  double dist1 = sqrt( pow( (focPnt[0]-camPos[0]), 2.0) +  pow( (focPnt[1]-camPos[1]), 2.0) + pow( (focPnt[2]-camPos[2]), 2.0));
  MITK_INFO << "DIST for CLIPPING RANGE: " << dist1;
  camera->SetClippingRange( (dist1-1.0),(dist1+1.0) );
  double cl1 =  camera->GetClippingRange()[0];
  double cl2 = camera->GetClippingRange()[1];
  MITK_INFO << "Camera clipping range: " << cl1 << " " << cl2;

  //  feed the vtk fiber mapper with point data ...TODO do in constructor
  localStorage->m_PointMapper->SetInput(localStorage->m_SlicedResult);   // in optimized version, mapper is feeded by localStorage->m_cutter->GetOutput();
  localStorage->m_PointActor->SetMapper(localStorage->m_PointMapper);




  // We have been modified => save this for next Update()
  localStorage->m_LastUpdateTime.Modified();

}


vtkProp* mitk::FiberBundleMapper2D::GetVtkProp(mitk::BaseRenderer *renderer)
{

  //MITK_INFO << "FiberBundleMapper2D GetVtkProp(renderer)";
  this->Update(renderer);
  return m_LSH.GetLocalStorage(renderer)->m_PointActor;

}

void mitk::FiberBundleMapper2D::AdjustCamera(mitk::BaseRenderer* renderer, mitk::PlaneGeometry::ConstPointer planeGeo )
{


  //activate parallel projection for 2D
  renderer->GetVtkRenderer()->GetActiveCamera()->SetParallelProjection(true);

  //get the display geometry of the current renderer.
  const mitk::DisplayGeometry* displayGeometry = renderer->GetDisplayGeometry();

  //get hight and width of current point set
  double fibMapHeightInMM = 0.0;
  double displayHeightInMM = displayGeometry->GetSizeInMM()[1]; //the display height in mm (gets smaller when you zoom in)
  double zoomFactor = 0.0;

//============ ugly hack start ================================
  // ugly hack...better do it in generate data and use normal of plane or view to get requested dimensions
  // and set 2Ddimension in local storage

  std::string renWinName = renderer->GetName();
  std::string renWinTransveral = "stdmulti.widget1";
  std::string renWinSaggital = "stdmulti.widget2";
  std::string renWinCoronal = "stdmulti.widget3";

  double cameraUp[3];


  double fibmapspacing = 0.0;
  double fibmapsize = 0.0;

  double cameraPosition[3];

//


  if (renWinName == renWinTransveral) {
    MITK_INFO << renWinTransveral << "----use Z (width) and Y (height) ---";
// origin of Y = -106.737
    fibmapspacing = 2.5;
    fibmapsize = 82;
    cameraUp[0] = 0.0;
    cameraUp[1] = 1.0;
    cameraUp[2] = 0.0;
    cameraPosition[0] = -1.25;
    cameraPosition[1] = 454.0;
    cameraPosition[2] = 487.0; //Reason for 900000: VTK seems to calculate the clipping planes wrong for small values. See VTK bug (id #7823) in VTK bugtracker.
//renderer->GetVtkRenderer()->GetActiveCamera()->SetPosition( cameraPosition );

  } else if (renWinName == renWinSaggital) {
    MITK_INFO << renWinSaggital << "--use X (width) and Z (height) ------";
    fibmapspacing = 2.5;
    fibmapsize = 40;
    cameraUp[0] = 0.0;
    cameraUp[1] = 0.0;
    cameraUp[2] = 1.0;
    cameraPosition[0] = 600;
    cameraPosition[1] = 16.0;
    cameraPosition[2] = 43.0; //Reason for 900000: VTK seems to calculate the clipping planes wrong for small values. See VTK bug (id #7823) in VTK bugtracker.
    //renderer->GetVtkRenderer()->GetActiveCamera()->Elevation(2.0);
    //renderer->GetVtkRenderer()->GetActiveCamera()->SetPosition( cameraPosition );

  } else if (renWinName == renWinCoronal) {
    MITK_INFO << renWinCoronal << "--use X (width) and Y (height)------";
    fibmapspacing = 2.5;
    fibmapsize = 82;
    cameraUp[0] = 0.0;
    cameraUp[1] = 0.0;
    cameraUp[2] = 1.0;
    cameraPosition[0] = -1.25;
    cameraPosition[1] = -644.0;
    cameraPosition[2] = 43.0; //Reason for 900000: VTK seems to calculate the clipping planes wrong for small values. See VTK bug (id #7823) in VTK bugtracker.
    //renderer->GetVtkRenderer()->GetActiveCamera()->SetPosition( cameraPosition );
  }

  fibMapHeightInMM = fibmapspacing * fibmapsize;
//========== ugly hack end ==================================

  zoomFactor = fibMapHeightInMM / displayHeightInMM;

  Vector2D displayGeometryOriginInMM = displayGeometry->GetOriginInMM();  //top left of the render window (Origin)
  Vector2D displayGeometryCenterInMM = displayGeometryOriginInMM + displayGeometry->GetSizeInMM()*0.5; //center of the render window: (Origin + Size/2)



  mitk::Point2D dispCenterMM;
  dispCenterMM[0] = displayGeometryCenterInMM[0];
  dispCenterMM[1] = displayGeometryCenterInMM[1];

  mitk::Point3D dispCenter3D;
  //map diplay-geo to centerpoint
  displayGeometry->Map(dispCenterMM, dispCenter3D);

  Vector3D normal, dispCenter3Dv;
  normal[0] = planeGeo->GetNormal()[0];
  normal[1] = planeGeo->GetNormal()[1];
  normal[2] = planeGeo->GetNormal()[2];
  normal.Normalize();

  double focalPoint[3];
  focalPoint[0] = dispCenter3D[0];
  focalPoint[1] =  dispCenter3D[1];
  focalPoint[2] =  dispCenter3D[2];

  dispCenter3Dv[0] = dispCenter3D[0];
  dispCenter3Dv[1] = dispCenter3D[1];
  dispCenter3Dv[2] = dispCenter3D[2];

  //Vector3D camPos =  dispCenter3Dv * normal;
 // normal * dispCenter3D ;


  cameraPosition[0] = dispCenter3D[0] + 500 * normal[0];
  cameraPosition[1] = dispCenter3D[1] + 500 * normal[1];
  cameraPosition[2] = dispCenter3D[2] + 500 * normal[2];





  //calculate distance
  //po§sition = mittelpunkt + distanz * normierte_normale

  //Scale the rendered object:
  //The image is scaled by a single factor, because in an orthographic projection sizes
  //are preserved (so you cannot scale X and Y axis with different parameters). The
  //parameter sets the size of the total display-volume. If you set this to the image
  //height, the image plus a border with the size of the image will be rendered.
  //Therefore, the size is imageHeightInMM / 2.
  renderer->GetVtkRenderer()->GetActiveCamera()->SetParallelScale(fibMapHeightInMM*0.5 );
  //zooming with the factor calculated by dividing displayHeight through imegeHeight. The factor is inverse, because the VTK zoom method is working inversely.
  renderer->GetVtkRenderer()->GetActiveCamera()->Zoom(zoomFactor);


    //set the camera corresponding to the textured plane
  vtkSmartPointer<vtkCamera> camera = renderer->GetVtkRenderer()->GetActiveCamera();
  if (camera)
  {
    camera->SetPosition( cameraPosition ); //set the camera position on the textured plane normal (in our case this is the view plane normal)
    camera->SetFocalPoint( focalPoint ); //set the focal point to the center of the textured plane
    camera->SetViewUp( cameraUp ); //set the view-up for the camera
    camera->SetClippingRange(0.1, 1000000.0);
    //Reason for huge range: VTK seems to calculate the clipping planes wrong for small values. See VTK bug (id #7823) in VTK bugtracker.

    MITK_INFO << "CamPos: " << camera->GetPosition()[0] << " "<< camera->GetPosition()[1] << " "<< camera->GetPosition()[2];
    MITK_INFO << "CamFoc: " << camera->GetFocalPoint()[0] << " "<< camera->GetFocalPoint()[1] << " "<< camera->GetFocalPoint()[2];
    MITK_INFO << "upVec: " << camera->GetViewUp()[0] << " " << camera->GetViewUp()[1] << " " << camera->GetViewUp()[2];

  }



}

void mitk::FiberBundleMapper2D::SetDefaultProperties(mitk::DataNode* node, mitk::BaseRenderer* renderer, bool overwrite)
{    //add shader to datano
  
  
  //####### load shader from file #########
  std::string m_VolumeDir = MITK_ROOT;
  m_VolumeDir += "Modules/DiffusionImaging/Rendering/";
  mitk::StandardFileLocations::GetInstance()->AddDirectoryForSearch( m_VolumeDir.c_str(), false );
  mitk::ShaderRepository::Pointer shaderRepository = mitk::ShaderRepository::GetGlobalShaderRepository();
  shaderRepository->LoadShader(mitk::StandardFileLocations::GetInstance()->FindFile("mitkShaderFiberClipping.xml"));
  //####################################################################
  node->SetProperty("shader",mitk::ShaderProperty::New("mitkShaderFiberClipping"));  
  mitk::ShaderRepository::GetGlobalShaderRepository()->AddDefaultProperties(node,renderer,overwrite);
  Superclass::SetDefaultProperties(node, renderer, overwrite);
}

// this method prepares data for VTK mapping and rendering
void mitk::FiberBundleMapper2D::ApplyProperties(mitk::BaseRenderer* renderer)
{

  //get the current localStorage for the corresponding renderer
  //FBLocalStorage *localStorage = m_LSH.GetLocalStorage(renderer);

<<<<<<< HEAD
//  renderer->GetVtkRenderer()->GetRenderWindow()->SetInteractor(NULL);
=======
  //renderer->GetVtkRenderer()->GetRenderWindow()->SetInteractor(NULL);
>>>>>>> 583f6183
  //float opacity = 1.0f;
  //float rgb[3] = {1.0f, 1.0f, 1.0f};

  //set opacity (from propertyList) to visualized fibers
  //GetOpacity( opacity, renderer );
  //localStorage->m_PointActor->GetProperty()->SetOpacity((double)opacity);

  //set color (from propertyList) to visualized fibers
 // GetColor( rgb, renderer);
  //localStorage->m_PointActor->GetProperty()->SetColor((double)rgb[0], (double)rgb[1], (double)rgb[2]);



}


// following methods are essential, they actually call the GetVtkProp() method
// which returns the desired actors
void mitk::FiberBundleMapper2D::MitkRenderOverlay(BaseRenderer* renderer)
{
//   MITK_INFO << "FiberBundleMapper2D MitkRenderOVerlay(renderer)";
  if ( this->IsVisible(renderer)==false )
    return;

  if ( this->GetVtkProp(renderer)->GetVisibility() )
  {
    this->GetVtkProp(renderer)->RenderOverlay(renderer->GetVtkRenderer());
  }
}

void mitk::FiberBundleMapper2D::MitkRenderOpaqueGeometry(BaseRenderer* renderer)
{
//  MITK_INFO << "FiberBundleMapper2D MitkRenderOpaqueGeometry(renderer)";
  if ( this->IsVisible( renderer )==false )
    return;

  if ( this->GetVtkProp(renderer)->GetVisibility() )
    this->GetVtkProp(renderer)->RenderOpaqueGeometry( renderer->GetVtkRenderer() );
}
void mitk::FiberBundleMapper2D::MitkRenderTranslucentGeometry(BaseRenderer* renderer)
{
//  MITK_INFO << "FiberBundleMapper2D MitkRenderTranslucentGeometry(renderer)";
  if ( this->IsVisible(renderer)==false )
    return;

  //TODO is it possible to have a visible BaseRenderer AND an invisible VtkRenderer???
  if ( this->GetVtkProp(renderer)->GetVisibility() )
    this->GetVtkProp(renderer)->RenderTranslucentPolygonalGeometry(renderer->GetVtkRenderer());

}
void mitk::FiberBundleMapper2D::MitkRenderVolumetricGeometry(BaseRenderer* renderer)
{
//  MITK_INFO << "FiberBundleMapper2D MitkRenderVolumentricGeometry(renderer)";
  if(IsVisible(renderer)==false)
    return;

  //TODO is it possible to have a visible BaseRenderer AND an invisible VtkRenderer???
  if ( GetVtkProp(renderer)->GetVisibility() )
    this->GetVtkProp(renderer)->RenderVolumetricGeometry(renderer->GetVtkRenderer());

}

mitk::FiberBundleMapper2D::FBLocalStorage::FBLocalStorage()
{
  m_PointActor = vtkSmartPointer<vtkActor>::New();
  m_PointMapper = vtkSmartPointer<vtkPolyDataMapper>::New();

}<|MERGE_RESOLUTION|>--- conflicted
+++ resolved
@@ -433,11 +433,10 @@
   //get the current localStorage for the corresponding renderer
   //FBLocalStorage *localStorage = m_LSH.GetLocalStorage(renderer);
 
-<<<<<<< HEAD
-//  renderer->GetVtkRenderer()->GetRenderWindow()->SetInteractor(NULL);
-=======
+
+
   //renderer->GetVtkRenderer()->GetRenderWindow()->SetInteractor(NULL);
->>>>>>> 583f6183
+
   //float opacity = 1.0f;
   //float rgb[3] = {1.0f, 1.0f, 1.0f};
 
