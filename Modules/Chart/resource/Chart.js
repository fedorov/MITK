document.body.style.backgroundColor = 'rgb(240, 240, 240)';

const minHeight = 255;
var chart;

var chartData;
var xErrorValuesPlus=[];
var xErrorValuesMinus=[];
var yErrorValuesPlus=[];
var yErrorValuesMinus=[];
var xValues=[];
var yValues=[];
var dataLabels=[];
var xs = {};

var dataColors = {};
var chartTypes = {};
var lineStyle = {};
var backgroundColor = '#f0f0f0';
var foregroundColor = 'black';

var dataProperties = {};

// Important loading function. This will be executed at first in this whole script.
// Fetching data from QWebChannel and storing them for display purposes.
window.onload = function()
{
  initHeight();

  new QWebChannel(qt.webChannelTransport, function(channel) {
    chartData = channel.objects.chartData;

    let count = 0;
    for(let propertyName in channel.objects) {
      if (propertyName != 'chartData')
      {
        let xDataTemp = channel.objects[propertyName].m_XData;
        let yDataTemp = channel.objects[propertyName].m_YData;
        let xErrorsTempPlus = channel.objects[propertyName].m_XErrorDataPlus;
        let xErrorsTempMinus = channel.objects[propertyName].m_XErrorDataMinus;
        let yErrorsTempPlus = channel.objects[propertyName].m_YErrorDataPlus;
        let yErrorsTempMinus = channel.objects[propertyName].m_YErrorDataMinus;  
        let dataLabel = channel.objects[propertyName].m_Label;
        dataLabels.push(dataLabel);

        console.log("loading datalabel: "+dataLabel);

        //add label to x array
        xDataTemp.unshift('x'+count.toString())
        xs[dataLabel] = 'x' + count.toString()

        xDataTemp.push(null); //append null value, to make sure the last tick on x-axis is displayed correctly
        yDataTemp.unshift(dataLabel)
        yDataTemp.push(null); //append null value, to make sure the last tick on y-axis is displayed correctly

        xValues[count] = xDataTemp
        yValues[count] = yDataTemp
        xErrorValuesPlus[count] = xErrorsTempPlus;
        xErrorValuesMinus[count] = xErrorsTempMinus;
        yErrorValuesPlus[count] = yErrorsTempPlus;
        yErrorValuesMinus[count] = yErrorsTempMinus;
    

        var tempLineStyle = '';

        if (channel.objects[propertyName].m_LineStyleName == "solid")
        {
          tempLineStyle = ''
        }
        else
        {
          tempLineStyle = "dashed"
        }

        dataProperties[dataLabel] = {
            "color" : channel.objects[propertyName].m_Color,
            "chartType": channel.objects[propertyName].m_ChartType,
            "style": tempLineStyle
        }

        count++;
      }
    }
	var theme = chartData.m_themeName;
	setThemeColors(theme);
    generateChart(chartData);
  });
}

/**
 * Inits the height of the chart element to 90% of the full window height.
 */
function initHeight() {
  var size = window.innerHeight-(window.innerHeight/100*5); //subtract 10% of height to hide vertical scrool bar
  let chart = document.getElementById("chart");
  chart.style.height = `${size}px`;
}

function getPlotlyChartType(inputType){
  let plotlyType = inputType;
  if (inputType == "line"){
    plotlyType = "scatter";
  } else if (inputType == "scatter"){
    plotlyType = "scatterOnly"
  }
  return plotlyType;
}

/**
 * Generate error bars object
 *
 * @param {array} errors - contains error bar values
 * @return error bar object
 */
function generateErrorBars(errors, visible){
	let errorObject = {
	  type: 'data',
	  array: errors,
	  visible: visible
	}

	return errorObject;
}

function generateErrorBarsAsymmetric(errorsPlus, errorsMinus, visible){
	let errorObject = generateErrorBars(errorsPlus, visible);
	errorObject["arrayminus"] = errorsMinus;
	errorObject["symmetric"] = false;
	
	return errorObject;
}

function generateStackPlotData(){
  let data = [];

  for (let index = 0; index < dataLabels.length; index++){
	let inputType = dataProperties[dataLabels[index]]["chartType"];
    let chartType = getPlotlyChartType(inputType);
	
    let trace = {
      x: xValues[index].slice(1),
      y: yValues[index].slice(1),
      stackgroup: 'one',
      name: dataLabels[index],
	  type: chartType,
	  marker:{
		  color: dataProperties[dataLabels[index]]["color"]
	  }
    };

    data.push(trace);
  }
  return data;
}

function generatePlotData(){
  let data = [];

  for (let index = 0; index < dataLabels.length; index++){

    let inputType = dataProperties[dataLabels[index]]["chartType"];
    let chartType = getPlotlyChartType(inputType);
	
    let trace = {
      x: xValues[index].slice(1),
      y: yValues[index].slice(1),
      type: chartType,
      name: dataLabels[index],
    };

	  if(typeof xErrorValuesPlus[index] !== 'undefined'){
		  if(typeof xErrorValuesMinus[index] !== 'undefined' && xErrorValuesMinus[index].length > 0)
		  {
			trace["error_x"] = generateErrorBarsAsymmetric(xErrorValuesPlus[index], xErrorValuesMinus[index], chartData.m_ShowErrorBars);
		  }else{
			trace["error_x"] = generateErrorBars(xErrorValuesPlus[index], chartData.m_ShowErrorBars);
		  }
	  }
	  
	  if(typeof yErrorValuesPlus[index] !== 'undefined'){
		  if(typeof yErrorValuesMinus[index] !== 'undefined' && yErrorValuesMinus[index].length > 0)
		  {
			trace["error_y"] = generateErrorBarsAsymmetric(yErrorValuesPlus[index], yErrorValuesMinus[index], chartData.m_ShowErrorBars);
		  }else{
			trace["error_y"] = generateErrorBars(yErrorValuesPlus[index], chartData.m_ShowErrorBars);
		  }
	  }

    // ===================== CHART TYPE OPTIONS HANDLING ===========
    // initialize line object
    trace["line"] = {}
	
	trace["line"]["color"] = dataProperties[dataLabels[index]]["color"]
    if (chartType == "scatter"){  
    } else if (chartType == "area"){
      trace["fill"] = 'tozeroy'
    } else if (chartType == "spline"){
      trace["line"]["shape"] = 'spline'
    } else if (chartType == "scatterOnly"){
      trace["mode"] = 'markers';
    } else if (chartType == "area-spline"){
      trace["fill"] = 'tozeroy'
      trace["line"]["shape"] = 'spline'
    }

    // handle marker visibility/size/color
    trace["marker"] = {size: chartData.m_DataPointSize, color: dataProperties[dataLabels[index]]["color"]}
    if (chartData.m_DataPointSize == 0){
      trace["mode"] = "lines";
    }

    if (dataProperties[dataLabels[index]]["style"] == "dashed"){
      trace["line"]["dash"] = "dot"
    }

    data.push(trace)
  }
  return data;
}

/**
 * Here, the chart magic takes place. Plot.ly is called.
 *
 * @param {object} chartData - containing the options for plotting, not the actual values
 */
function generateChart(chartData)
{
  console.log("generate chart");
	if (chartData == undefined)
	{
		chartData = {}
	}

	if (dataLabels == undefined)
	{
    dataLabels = []
	}

  //=============================== DATA ========================
  var data = [];
  if (chartData.m_StackedData){
    data = generateStackPlotData();
  } else {
    data = generatePlotData();
  }
  //=============================== STYLE ========================
  let marginTop = chartData.m_chartTitle == undefined ? 10 : 50;

  if (chartData.m_LegendPosition == "bottomMiddle"){
	  var legendX = 0.5;
	  var legendY = -0.75;
  }
  else if (chartData.m_LegendPosition == "bottomRight"){
	  var legendX = 1;
	  var legendY = 0;
  }
  else if (chartData.m_LegendPosition == "topRight"){
	  var legendX = 1;
	  var legendY = 1;
  }
  else if (chartData.m_LegendPosition == "topLeft"){
	  var legendX = 0;
	  var legendY = 1;
  }
  else if (chartData.m_LegendPosition == "middleRight"){
	  var legendX = 1;
	  var legendY = 0.5;
  }
  var layout = {
	  paper_bgcolor : backgroundColor,
	  plot_bgcolor : backgroundColor,
    title: {
		text:chartData.m_chartTitle,
		font: {
		color: foregroundColor
		}
	},
    xaxis: {
      title: {
		text: chartData.m_xAxisLabel
	  },
	  color: foregroundColor
    },
    yaxis: {
      title: {
		text:chartData.m_yAxisLabel
	  },
	  color: foregroundColor
    },
    margin: {
      l: 50,
      r: 10,
      b: 20,
      t: marginTop,
      pad: 4
    },
<<<<<<< HEAD
	showlegend: chartData.m_ShowLegend,
	legend: {
		x: legendX,
		y: legendY,
		font : {
			color: foregroundColor
		}
	}
=======
    showlegend: true,
	  legend: {
      x: 0,
      y: -0.4
    }
>>>>>>> f4b1d5b2
  };
  
  if (chartData.m_StackedData){
	  layout["barmode"] = 'stack';
  } 
  
  if (chartData.m_YAxisScale){
      layout.yaxis["type"] = "log"
  }

  if (chartData.m_ShowSubchart){
    layout.xaxis.rangeslider = {}; // adds range slider below x axis
  }

  Plotly.newPlot('chart', data, layout, {displayModeBar: false, responsive: true});
}

/**
 * Change theme of chart.
 *
 * @param {string} color - dark or not dark
 */
function changeTheme(color) {
	setThemeColors(color);
link = document.getElementsByTagName("link")[0];
  if (color == 'dark') {
    link.href = "Chart_dark.css";
  }
  else
  {
    link.href = "Chart.css";
  }
};

/**
 * Reload the chart with the given arguments.
 *
 * This method is called by C++. Changes on signature with caution.
 */
function Reload(){
  console.log("Reload chart");
  generateChart(chartData);
}

function SetShowSubchart(showSubchart)
{
    chartData.m_ShowSubchart = showSubchart;
}

function setThemeColors(theme){
	if (theme == 'dark'){
		backgroundColor = '#2d2d30';
		foregroundColor = 'white';
	}
	else {
		backgroundColor = '#f0f0f0';
		foregroundColor = 'black';
	}
}

function SetStackDataString(stackDataString)
{
  chartData.m_StackedData = stackDataString;
}

function SetShowErrorBars(showErrorBars)
{
  chartData.m_ShowErrorBars = showErrorBars;
}

/**
 * Zooms to the given x-axis min and max values.
 */
function UpdateMinMaxValueXView(minValueX, maxValueX)
{
  //y-Axis can't be adapted for now. See https://github.com/plotly/plotly.js/issues/1876
  let chart = document.getElementById("chart");
  let update = {
	  xaxis:{
		  range:[minValueX, maxValueX]
		  }
	  };
  Plotly.relayout(chart, update);
}

/**
 * Transforms the view to another chart type.
 *
 * This method is called by C++. Changes on signature with caution.
 * @param {string} transformTo - 'line' or 'bar'
 */
function transformView(transformTo) {
  console.log("transform view");
  console.log(transformTo);

  dataProperties[dataLabels[0]]["chartType"] = transformTo; // preserve chartType for later updates
  let plotlyType = getPlotlyChartType(transformTo);
  let chart = document.getElementById("chart");
  let update = {type : plotlyType};
  Plotly.restyle(chart, update, 0); // updates the given plotly trace at index 0 with an update object built of a standard trace object
};<|MERGE_RESOLUTION|>--- conflicted
+++ resolved
@@ -294,7 +294,6 @@
       t: marginTop,
       pad: 4
     },
-<<<<<<< HEAD
 	showlegend: chartData.m_ShowLegend,
 	legend: {
 		x: legendX,
@@ -303,13 +302,6 @@
 			color: foregroundColor
 		}
 	}
-=======
-    showlegend: true,
-	  legend: {
-      x: 0,
-      y: -0.4
-    }
->>>>>>> f4b1d5b2
   };
   
   if (chartData.m_StackedData){
