<?xml version="1.0" encoding="UTF-8"?>
<ui version="4.0">
 <class>QmitkNavigationToolCreationWidgetControls</class>
 <widget class="QWidget" name="QmitkNavigationToolCreationWidgetControls">
  <property name="geometry">
   <rect>
    <x>0</x>
    <y>0</y>
    <width>441</width>
    <height>576</height>
   </rect>
  </property>
  <property name="windowTitle">
   <string>Form</string>
  </property>
  <layout class="QVBoxLayout" name="verticalLayout">
   <item>
    <layout class="QHBoxLayout" name="horizontalLayout">
     <item>
      <widget class="QLabel" name="label">
       <property name="text">
        <string>Device Type:</string>
       </property>
      </widget>
     </item>
     <item>
      <widget class="QComboBox" name="m_TrackingDeviceTypeChooser">
       <property name="minimumSize">
        <size>
         <width>150</width>
         <height>0</height>
        </size>
       </property>
       <property name="maximumSize">
        <size>
         <width>150</width>
         <height>16777215</height>
        </size>
       </property>
      </widget>
     </item>
    </layout>
   </item>
   <item>
    <widget class="QToolBox" name="toolBox">
<<<<<<< HEAD
     <property name="frameShape">
      <enum>QFrame::Box</enum>
     </property>
     <property name="frameShadow">
      <enum>QFrame::Plain</enum>
     </property>
     <property name="midLineWidth">
      <number>2</number>
=======
     <property name="sizePolicy">
      <sizepolicy hsizetype="Preferred" vsizetype="Preferred">
       <horstretch>0</horstretch>
       <verstretch>77</verstretch>
      </sizepolicy>
     </property>
     <property name="maximumSize">
      <size>
       <width>16777215</width>
       <height>2000</height>
      </size>
>>>>>>> fa6ca768
     </property>
     <property name="currentIndex">
      <number>2</number>
     </property>
     <property name="tabSpacing">
      <number>6</number>
     </property>
     <widget class="QWidget" name="page">
      <property name="geometry">
       <rect>
        <x>0</x>
        <y>0</y>
<<<<<<< HEAD
        <width>337</width>
        <height>209</height>
=======
        <width>423</width>
        <height>382</height>
>>>>>>> fa6ca768
       </rect>
      </property>
      <attribute name="label">
       <string>Basic Information</string>
      </attribute>
      <layout class="QVBoxLayout" name="verticalLayout_2">
       <item>
        <layout class="QHBoxLayout" name="horizontalLayout_11">
         <item>
          <widget class="QLabel" name="label_3">
           <property name="minimumSize">
            <size>
             <width>100</width>
             <height>0</height>
            </size>
           </property>
           <property name="text">
            <string>Name:</string>
           </property>
          </widget>
         </item>
         <item>
          <widget class="QLineEdit" name="m_ToolNameEdit">
           <property name="text">
            <string>NewTool</string>
           </property>
          </widget>
         </item>
        </layout>
       </item>
       <item>
        <layout class="QHBoxLayout" name="horizontalLayout_6">
         <item>
          <widget class="QLabel" name="label_8">
           <property name="minimumSize">
            <size>
             <width>100</width>
             <height>0</height>
            </size>
           </property>
           <property name="text">
            <string>Calibration File:</string>
           </property>
          </widget>
         </item>
         <item>
          <widget class="QLineEdit" name="m_CalibrationFileName">
           <property name="text">
            <string>none</string>
           </property>
          </widget>
         </item>
         <item>
          <widget class="QPushButton" name="m_LoadCalibrationFile">
           <property name="maximumSize">
            <size>
             <width>40</width>
             <height>16777215</height>
            </size>
           </property>
           <property name="text">
            <string>Load</string>
           </property>
          </widget>
         </item>
        </layout>
       </item>
       <item>
        <spacer name="verticalSpacer_3">
         <property name="orientation">
          <enum>Qt::Vertical</enum>
         </property>
         <property name="sizeHint" stdset="0">
          <size>
           <width>20</width>
           <height>40</height>
          </size>
         </property>
        </spacer>
       </item>
      </layout>
     </widget>
     <widget class="QWidget" name="page_2">
      <property name="geometry">
       <rect>
        <x>0</x>
        <y>0</y>
<<<<<<< HEAD
        <width>337</width>
        <height>173</height>
=======
        <width>423</width>
        <height>382</height>
>>>>>>> fa6ca768
       </rect>
      </property>
      <attribute name="label">
       <string>Tool Visualization</string>
      </attribute>
      <layout class="QVBoxLayout" name="verticalLayout_3">
       <item>
        <widget class="QRadioButton" name="m_Surface_Use_Sphere">
         <property name="text">
          <string>Default representation (shows tool coordinates)</string>
         </property>
         <property name="checked">
          <bool>true</bool>
         </property>
        </widget>
       </item>
       <item>
        <widget class="QRadioButton" name="m_Surface_Use_Other">
         <property name="text">
          <string>Use surface from data storage</string>
         </property>
        </widget>
       </item>
       <item>
        <layout class="QHBoxLayout" name="horizontalLayout_2">
         <item>
          <widget class="QmitkDataStorageComboBox" name="m_SurfaceChooser">
           <property name="minimumSize">
            <size>
             <width>200</width>
             <height>0</height>
            </size>
           </property>
           <property name="maximumSize">
            <size>
             <width>150</width>
             <height>16777215</height>
            </size>
           </property>
          </widget>
         </item>
         <item>
          <spacer name="horizontalSpacer_6">
           <property name="orientation">
            <enum>Qt::Horizontal</enum>
           </property>
           <property name="sizeHint" stdset="0">
            <size>
             <width>40</width>
             <height>20</height>
            </size>
           </property>
          </spacer>
         </item>
        </layout>
       </item>
       <item>
        <widget class="QRadioButton" name="m_Surface_Load_File">
         <property name="text">
          <string>Load surface from file</string>
         </property>
        </widget>
       </item>
       <item>
        <layout class="QHBoxLayout" name="horizontalLayout_9">
         <item>
          <widget class="QPushButton" name="m_LoadSurface">
           <property name="enabled">
            <bool>false</bool>
           </property>
           <property name="maximumSize">
            <size>
             <width>40</width>
             <height>16777215</height>
            </size>
           </property>
           <property name="text">
            <string>Load</string>
           </property>
          </widget>
         </item>
         <item>
          <spacer name="horizontalSpacer_4">
           <property name="orientation">
            <enum>Qt::Horizontal</enum>
           </property>
           <property name="sizeHint" stdset="0">
            <size>
             <width>40</width>
             <height>20</height>
            </size>
           </property>
          </spacer>
         </item>
        </layout>
       </item>
       <item>
        <spacer name="verticalSpacer_2">
         <property name="orientation">
          <enum>Qt::Vertical</enum>
         </property>
         <property name="sizeHint" stdset="0">
          <size>
           <width>20</width>
           <height>8</height>
          </size>
         </property>
        </spacer>
       </item>
      </layout>
     </widget>
     <widget class="QWidget" name="page_4">
      <property name="geometry">
       <rect>
        <x>0</x>
        <y>0</y>
<<<<<<< HEAD
        <width>337</width>
        <height>173</height>
=======
        <width>423</width>
        <height>382</height>
>>>>>>> fa6ca768
       </rect>
      </property>
      <attribute name="label">
       <string>Tool Landmarks</string>
      </attribute>
      <layout class="QVBoxLayout" name="verticalLayout_6">
       <item>
        <widget class="QTabWidget" name="m_RegistrationLandmarksTab">
         <property name="enabled">
          <bool>true</bool>
         </property>
         <property name="sizePolicy">
          <sizepolicy hsizetype="Expanding" vsizetype="Expanding">
           <horstretch>0</horstretch>
           <verstretch>100</verstretch>
          </sizepolicy>
         </property>
         <property name="maximumSize">
          <size>
           <width>16777215</width>
           <height>800</height>
          </size>
         </property>
         <property name="font">
          <font>
           <weight>75</weight>
           <bold>true</bold>
          </font>
         </property>
         <property name="currentIndex">
          <number>0</number>
         </property>
         <property name="iconSize">
          <size>
           <width>30</width>
           <height>150</height>
          </size>
         </property>
         <widget class="QWidget" name="tab">
          <attribute name="title">
           <string>Calibration Landmarks</string>
          </attribute>
          <layout class="QVBoxLayout" name="verticalLayout_7">
           <property name="rightMargin">
            <number>30</number>
           </property>
           <item>
            <widget class="QmitkPointListWidget" name="m_CalibrationLandmarksList" native="true">
             <property name="maximumSize">
              <size>
               <width>600</width>
               <height>600</height>
              </size>
             </property>
            </widget>
           </item>
          </layout>
         </widget>
         <widget class="QWidget" name="tab_2">
          <attribute name="title">
           <string>Registration Landmarks</string>
          </attribute>
          <layout class="QVBoxLayout" name="verticalLayout_5">
           <item>
            <widget class="QmitkPointListWidget" name="m_RegistrationLandmarksList" native="true"/>
           </item>
          </layout>
         </widget>
        </widget>
       </item>
      </layout>
     </widget>
     <widget class="QWidget" name="page_3">
      <property name="geometry">
       <rect>
        <x>0</x>
        <y>0</y>
<<<<<<< HEAD
        <width>337</width>
        <height>173</height>
=======
        <width>423</width>
        <height>382</height>
>>>>>>> fa6ca768
       </rect>
      </property>
      <attribute name="label">
       <string>Advanced</string>
      </attribute>
      <widget class="QWidget" name="">
       <layout class="QHBoxLayout" name="horizontalLayout_4">
        <item>
         <widget class="QLabel" name="label_7">
          <property name="minimumSize">
           <size>
            <width>100</width>
            <height>0</height>
           </size>
          </property>
          <property name="text">
           <string>Tool Type:</string>
          </property>
         </widget>
        </item>
        <item>
         <widget class="QComboBox" name="m_ToolTypeChooser">
          <property name="minimumSize">
           <size>
            <width>150</width>
            <height>0</height>
           </size>
          </property>
          <property name="maximumSize">
           <size>
            <width>150</width>
            <height>16777215</height>
           </size>
          </property>
          <item>
           <property name="text">
            <string>Instrument</string>
           </property>
          </item>
          <item>
           <property name="text">
            <string>Fiducial</string>
           </property>
          </item>
          <item>
           <property name="text">
            <string>Skinmarker</string>
           </property>
          </item>
          <item>
           <property name="text">
            <string>Unkown</string>
           </property>
          </item>
         </widget>
        </item>
       </layout>
      </widget>
      <widget class="QWidget" name="">
       <layout class="QHBoxLayout" name="horizontalLayout_5">
        <item>
         <widget class="QLabel" name="label_4">
          <property name="minimumSize">
           <size>
            <width>100</width>
            <height>0</height>
           </size>
          </property>
          <property name="text">
           <string>Identifier:</string>
          </property>
         </widget>
        </item>
        <item>
         <widget class="QLineEdit" name="m_IdentifierEdit">
          <property name="text">
           <string>&lt;not given&gt;</string>
          </property>
         </widget>
        </item>
       </layout>
      </widget>
      <widget class="QWidget" name="">
       <layout class="QHBoxLayout" name="horizontalLayout_8">
        <item>
         <widget class="QLabel" name="label_5">
          <property name="minimumSize">
           <size>
            <width>100</width>
            <height>0</height>
           </size>
          </property>
          <property name="text">
           <string>Serial Number:</string>
          </property>
         </widget>
        </item>
        <item>
         <widget class="QLineEdit" name="m_SerialNumberEdit">
          <property name="text">
           <string>&lt;not given&gt;</string>
          </property>
         </widget>
        </item>
       </layout>
      </widget>
      <widget class="QWidget" name="">
       <layout class="QHBoxLayout" name="horizontalLayout_3">
        <item>
         <widget class="QLabel" name="label_2">
          <property name="text">
           <string>Tooltip:</string>
          </property>
         </widget>
        </item>
        <item>
         <widget class="QLabel" name="m_ToolTipLabel">
          <property name="text">
           <string/>
          </property>
         </widget>
        </item>
        <item>
         <spacer name="horizontalSpacer_2">
          <property name="orientation">
           <enum>Qt::Horizontal</enum>
          </property>
          <property name="sizeHint" stdset="0">
           <size>
            <width>40</width>
            <height>20</height>
           </size>
          </property>
         </spacer>
        </item>
        <item>
         <widget class="QPushButton" name="m_EditToolTip">
          <property name="text">
           <string>Edit Tooltip</string>
          </property>
          <property name="checkable">
           <bool>true</bool>
          </property>
         </widget>
        </item>
       </layout>
      </widget>
      <widget class="QWidget" name="">
       <layout class="QHBoxLayout" name="horizontalLayout_10">
        <item>
         <widget class="QLabel" name="label_6">
          <property name="text">
           <string>Tool Axis:</string>
          </property>
         </widget>
        </item>
        <item>
         <spacer name="horizontalSpacer_5">
          <property name="orientation">
           <enum>Qt::Horizontal</enum>
          </property>
          <property name="sizeHint" stdset="0">
           <size>
            <width>40</width>
            <height>20</height>
           </size>
          </property>
         </spacer>
        </item>
        <item>
         <widget class="QSpinBox" name="m_ToolAxisX">
          <property name="correctionMode">
           <enum>QAbstractSpinBox::CorrectToPreviousValue</enum>
          </property>
          <property name="minimum">
           <number>-9999</number>
          </property>
          <property name="maximum">
           <number>9999</number>
          </property>
          <property name="value">
           <number>1</number>
          </property>
         </widget>
        </item>
        <item>
         <widget class="QSpinBox" name="m_ToolAxisY">
          <property name="minimum">
           <number>-9999</number>
          </property>
          <property name="maximum">
           <number>9999</number>
          </property>
         </widget>
        </item>
        <item>
         <widget class="QSpinBox" name="m_ToolAxisZ">
          <property name="minimum">
           <number>-9999</number>
          </property>
          <property name="maximum">
           <number>9999</number>
          </property>
         </widget>
        </item>
       </layout>
      </widget>
     </widget>
    </widget>
   </item>
   <item>
    <widget class="Line" name="line">
     <property name="orientation">
      <enum>Qt::Horizontal</enum>
     </property>
    </widget>
   </item>
   <item>
    <layout class="QHBoxLayout" name="horizontalLayout_7">
     <item>
      <spacer name="horizontalSpacer">
       <property name="orientation">
        <enum>Qt::Horizontal</enum>
       </property>
       <property name="sizeHint" stdset="0">
        <size>
         <width>40</width>
         <height>20</height>
        </size>
       </property>
      </spacer>
     </item>
     <item>
      <widget class="QPushButton" name="m_cancel">
       <property name="text">
        <string>Cancel</string>
       </property>
      </widget>
     </item>
     <item>
      <widget class="QPushButton" name="m_finished">
       <property name="text">
        <string>Finished</string>
       </property>
      </widget>
     </item>
    </layout>
   </item>
  </layout>
 </widget>
 <customwidgets>
  <customwidget>
   <class>QmitkPointListWidget</class>
   <extends>QWidget</extends>
   <header>QmitkPointListWidget.h</header>
   <container>1</container>
  </customwidget>
  <customwidget>
   <class>QmitkDataStorageComboBox</class>
   <extends>QComboBox</extends>
   <header>QmitkDataStorageComboBox.h</header>
   <container>1</container>
  </customwidget>
 </customwidgets>
 <resources/>
 <connections/>
</ui><|MERGE_RESOLUTION|>--- conflicted
+++ resolved
@@ -43,16 +43,6 @@
    </item>
    <item>
     <widget class="QToolBox" name="toolBox">
-<<<<<<< HEAD
-     <property name="frameShape">
-      <enum>QFrame::Box</enum>
-     </property>
-     <property name="frameShadow">
-      <enum>QFrame::Plain</enum>
-     </property>
-     <property name="midLineWidth">
-      <number>2</number>
-=======
      <property name="sizePolicy">
       <sizepolicy hsizetype="Preferred" vsizetype="Preferred">
        <horstretch>0</horstretch>
@@ -64,7 +54,6 @@
        <width>16777215</width>
        <height>2000</height>
       </size>
->>>>>>> fa6ca768
      </property>
      <property name="currentIndex">
       <number>2</number>
@@ -77,13 +66,8 @@
        <rect>
         <x>0</x>
         <y>0</y>
-<<<<<<< HEAD
-        <width>337</width>
-        <height>209</height>
-=======
         <width>423</width>
         <height>382</height>
->>>>>>> fa6ca768
        </rect>
       </property>
       <attribute name="label">
@@ -171,13 +155,8 @@
        <rect>
         <x>0</x>
         <y>0</y>
-<<<<<<< HEAD
-        <width>337</width>
-        <height>173</height>
-=======
         <width>423</width>
         <height>382</height>
->>>>>>> fa6ca768
        </rect>
       </property>
       <attribute name="label">
@@ -294,13 +273,8 @@
        <rect>
         <x>0</x>
         <y>0</y>
-<<<<<<< HEAD
-        <width>337</width>
-        <height>173</height>
-=======
         <width>423</width>
         <height>382</height>
->>>>>>> fa6ca768
        </rect>
       </property>
       <attribute name="label">
@@ -378,13 +352,8 @@
        <rect>
         <x>0</x>
         <y>0</y>
-<<<<<<< HEAD
-        <width>337</width>
-        <height>173</height>
-=======
         <width>423</width>
         <height>382</height>
->>>>>>> fa6ca768
        </rect>
       </property>
       <attribute name="label">
