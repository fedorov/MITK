<?xml version="1.0" encoding="UTF-8"?>
<ui version="4.0">
 <class>QmitkFiducialRegistrationWidget</class>
 <widget class="QWidget" name="QmitkFiducialRegistrationWidget">
  <property name="geometry">
   <rect>
    <x>0</x>
    <y>0</y>
<<<<<<< HEAD
    <width>570</width>
    <height>442</height>
=======
    <width>569</width>
    <height>402</height>
>>>>>>> 4975bd71
   </rect>
  </property>
  <property name="sizePolicy">
   <sizepolicy hsizetype="Expanding" vsizetype="Expanding">
    <horstretch>0</horstretch>
    <verstretch>0</verstretch>
   </sizepolicy>
  </property>
  <property name="windowTitle">
   <string>Form</string>
  </property>
<<<<<<< HEAD
  <layout class="QGridLayout" name="gridLayout">
   <item row="2" column="0" colspan="4">
    <layout class="QHBoxLayout" name="horizontalLayout_5">
     <item>
      <widget class="QLabel" name="statusLabel">
       <property name="sizePolicy">
        <sizepolicy hsizetype="Fixed" vsizetype="Fixed">
         <horstretch>0</horstretch>
         <verstretch>0</verstretch>
        </sizepolicy>
       </property>
       <property name="text">
        <string>Status:</string>
       </property>
       <property name="alignment">
        <set>Qt::AlignLeading|Qt::AlignLeft|Qt::AlignTop</set>
       </property>
      </widget>
     </item>
     <item>
      <widget class="QLabel" name="m_RegistrationQualityDisplay">
       <property name="text">
        <string/>
       </property>
       <property name="alignment">
        <set>Qt::AlignCenter</set>
       </property>
      </widget>
     </item>
    </layout>
   </item>
   <item row="0" column="3">
    <widget class="QPushButton" name="m_RegisterFiducialsBtn">
     <property name="sizePolicy">
      <sizepolicy hsizetype="Expanding" vsizetype="Fixed">
       <horstretch>0</horstretch>
       <verstretch>0</verstretch>
      </sizepolicy>
     </property>
     <property name="minimumSize">
      <size>
       <width>0</width>
       <height>40</height>
      </size>
     </property>
     <property name="text">
      <string>Register (object is moved)</string>
     </property>
    </widget>
   </item>
   <item row="0" column="1">
    <layout class="QVBoxLayout" name="verticalLayout_6">
     <item>
      <widget class="QCheckBox" name="m_MoveImagePoints">
       <property name="text">
        <string>Move Image Points</string>
       </property>
      </widget>
     </item>
     <item>
      <widget class="QCheckBox" name="m_UseICPRegistration">
       <property name="minimumSize">
        <size>
         <width>0</width>
         <height>40</height>
        </size>
       </property>
       <property name="toolTip">
        <string>&lt;html&gt;&lt;head/&gt;&lt;body&gt;&lt;p&gt;Find fiducial correspondences (needs 6+ fiducial pairs)&lt;/p&gt;&lt;/body&gt;&lt;/html&gt;</string>
       </property>
       <property name="text">
        <string>    Find fiducial
 correspondences</string>
       </property>
      </widget>
     </item>
    </layout>
   </item>
=======
  <layout class="QGridLayout" name="gridLayout_4">
>>>>>>> 4975bd71
   <item row="0" column="0">
    <widget class="QGroupBox" name="m_gbFiducialRegistration">
     <property name="title">
      <string>Fiducial Registration method</string>
     </property>
     <layout class="QHBoxLayout" name="horizontalLayout">
      <item>
       <widget class="QRadioButton" name="m_rbStaticRegistration">
        <property name="enabled">
         <bool>true</bool>
        </property>
        <property name="text">
         <string>Static</string>
        </property>
        <property name="checked">
         <bool>true</bool>
        </property>
       </widget>
      </item>
      <item>
       <widget class="QRadioButton" name="m_rbContinousRegistration">
        <property name="enabled">
         <bool>true</bool>
        </property>
        <property name="text">
         <string>Hybrid Continuous</string>
        </property>
        <property name="checked">
         <bool>false</bool>
        </property>
       </widget>
      </item>
     </layout>
    </widget>
   </item>
<<<<<<< HEAD
   <item row="1" column="0" colspan="4">
=======
   <item row="0" column="1">
    <layout class="QVBoxLayout" name="verticalLayout_6">
     <item>
      <widget class="QCheckBox" name="m_MoveImagePoints">
       <property name="text">
        <string>Move Image Points</string>
       </property>
      </widget>
     </item>
     <item>
      <widget class="QCheckBox" name="m_UseICPRegistration">
       <property name="minimumSize">
        <size>
         <width>0</width>
         <height>40</height>
        </size>
       </property>
       <property name="toolTip">
        <string>&lt;html&gt;&lt;head/&gt;&lt;body&gt;&lt;p&gt;Find fiducial correspondences (needs 6+ fiducial pairs)&lt;/p&gt;&lt;/body&gt;&lt;/html&gt;</string>
       </property>
       <property name="text">
        <string>
                  Find fiducial
                  correspondences
                </string>
       </property>
      </widget>
     </item>
    </layout>
   </item>
   <item row="0" column="2">
    <widget class="QPushButton" name="m_RegisterFiducialsBtn">
     <property name="sizePolicy">
      <sizepolicy hsizetype="Expanding" vsizetype="Fixed">
       <horstretch>0</horstretch>
       <verstretch>0</verstretch>
      </sizepolicy>
     </property>
     <property name="minimumSize">
      <size>
       <width>0</width>
       <height>40</height>
      </size>
     </property>
     <property name="text">
      <string>Register (object is moved)</string>
     </property>
    </widget>
   </item>
   <item row="1" column="0" colspan="3">
>>>>>>> 4975bd71
    <layout class="QHBoxLayout" name="horizontalLayout_4">
     <item>
      <widget class="QGroupBox" name="sourceLandmarksGroupBox">
       <property name="sizePolicy">
        <sizepolicy hsizetype="Minimum" vsizetype="Expanding">
         <horstretch>0</horstretch>
         <verstretch>0</verstretch>
        </sizepolicy>
       </property>
       <property name="title">
        <string> Image / object / moving fiducials</string>
       </property>
<<<<<<< HEAD
       <widget class="QmitkPointListWidget" name="m_RegistrationImagePoints" native="true">
        <property name="geometry">
         <rect>
          <x>30</x>
          <y>30</y>
          <width>210</width>
          <height>171</height>
         </rect>
        </property>
        <property name="sizePolicy">
         <sizepolicy hsizetype="Expanding" vsizetype="Expanding">
          <horstretch>0</horstretch>
          <verstretch>0</verstretch>
         </sizepolicy>
        </property>
        <property name="maximumSize">
         <size>
          <width>16777215</width>
          <height>16777215</height>
         </size>
        </property>
       </widget>
       <widget class="QGroupBox" name="m_spaceHolderGroupBox">
        <property name="geometry">
         <rect>
          <x>10</x>
          <y>229</y>
          <width>252</width>
          <height>88</height>
         </rect>
        </property>
        <property name="sizePolicy">
         <sizepolicy hsizetype="Preferred" vsizetype="Fixed">
          <horstretch>0</horstretch>
          <verstretch>0</verstretch>
         </sizepolicy>
        </property>
        <property name="minimumSize">
         <size>
          <width>0</width>
          <height>37</height>
         </size>
        </property>
        <property name="maximumSize">
         <size>
          <width>16777215</width>
          <height>170</height>
         </size>
        </property>
        <property name="title">
         <string/>
        </property>
        <property name="alignment">
         <set>Qt::AlignCenter</set>
        </property>
        <property name="flat">
         <bool>false</bool>
        </property>
        <widget class="QPushButton" name="m_AddImageFiducialBtn">
         <property name="geometry">
          <rect>
           <x>20</x>
           <y>20</y>
           <width>201</width>
           <height>35</height>
          </rect>
         </property>
         <property name="sizePolicy">
          <sizepolicy hsizetype="Expanding" vsizetype="Fixed">
           <horstretch>0</horstretch>
           <verstretch>0</verstretch>
          </sizepolicy>
         </property>
         <property name="minimumSize">
          <size>
           <width>0</width>
           <height>35</height>
          </size>
         </property>
         <property name="maximumSize">
          <size>
           <width>16777215</width>
           <height>70</height>
          </size>
         </property>
         <property name="text">
          <string>Add image fiducial</string>
         </property>
        </widget>
       </widget>
=======
       <layout class="QGridLayout" name="gridLayout_3">
        <item row="0" column="0">
         <widget class="QmitkPointListWidget" name="m_RegistrationImagePoints">
          <property name="sizePolicy">
           <sizepolicy hsizetype="Minimum" vsizetype="Expanding">
            <horstretch>0</horstretch>
            <verstretch>0</verstretch>
           </sizepolicy>
          </property>
         </widget>
        </item>
        <item row="1" column="0">
         <widget class="QFrame" name="m_spaceHolderGroupBox">
          <property name="minimumSize">
           <size>
            <width>0</width>
            <height>55</height>
           </size>
          </property>
          <property name="frameShape">
           <enum>QFrame::NoFrame</enum>
          </property>
          <property name="frameShadow">
           <enum>QFrame::Raised</enum>
          </property>
          <layout class="QGridLayout" name="gridLayout">
           <item row="0" column="0">
            <widget class="QPushButton" name="m_AddImageFiducialBtn">
             <property name="sizePolicy">
              <sizepolicy hsizetype="Expanding" vsizetype="Fixed">
               <horstretch>0</horstretch>
               <verstretch>0</verstretch>
              </sizepolicy>
             </property>
             <property name="minimumSize">
              <size>
               <width>0</width>
               <height>35</height>
              </size>
             </property>
             <property name="text">
              <string>Add image fiducial</string>
             </property>
            </widget>
           </item>
          </layout>
         </widget>
        </item>
       </layout>
>>>>>>> 4975bd71
      </widget>
     </item>
     <item>
      <widget class="QGroupBox" name="targetLandmarksGroupBox">
       <property name="sizePolicy">
        <sizepolicy hsizetype="Minimum" vsizetype="Expanding">
         <horstretch>0</horstretch>
         <verstretch>0</verstretch>
        </sizepolicy>
       </property>
       <property name="maximumSize">
        <size>
         <width>16777215</width>
         <height>800</height>
        </size>
       </property>
       <property name="title">
        <string>Tracker / fixed fiducials </string>
       </property>
<<<<<<< HEAD
       <widget class="QGroupBox" name="m_spaceHolderGroupBox2">
        <property name="geometry">
         <rect>
          <x>7</x>
          <y>216</y>
          <width>251</width>
          <height>101</height>
         </rect>
        </property>
        <property name="sizePolicy">
         <sizepolicy hsizetype="Preferred" vsizetype="Fixed">
          <horstretch>0</horstretch>
          <verstretch>0</verstretch>
         </sizepolicy>
        </property>
        <property name="minimumSize">
         <size>
          <width>0</width>
          <height>37</height>
         </size>
        </property>
        <property name="maximumSize">
         <size>
          <width>16777215</width>
          <height>170</height>
         </size>
        </property>
        <property name="title">
         <string/>
        </property>
        <property name="alignment">
         <set>Qt::AlignCenter</set>
        </property>
        <property name="flat">
         <bool>false</bool>
        </property>
        <widget class="QPushButton" name="m_AddTrackingFiducialBtn">
         <property name="geometry">
          <rect>
           <x>10</x>
           <y>20</y>
           <width>221</width>
           <height>71</height>
          </rect>
         </property>
         <property name="sizePolicy">
          <sizepolicy hsizetype="Expanding" vsizetype="Fixed">
           <horstretch>0</horstretch>
           <verstretch>0</verstretch>
          </sizepolicy>
         </property>
         <property name="minimumSize">
          <size>
           <width>0</width>
           <height>37</height>
          </size>
         </property>
         <property name="maximumSize">
          <size>
           <width>16777215</width>
           <height>170</height>
          </size>
         </property>
         <property name="text">
          <string>&amp;Add current
instrument position</string>
         </property>
        </widget>
       </widget>
       <widget class="QmitkPointListWidget" name="m_RegistrationTrackingPoints" native="true">
        <property name="geometry">
         <rect>
          <x>40</x>
          <y>40</y>
          <width>221</width>
          <height>141</height>
         </rect>
        </property>
        <property name="sizePolicy">
         <sizepolicy hsizetype="Expanding" vsizetype="Expanding">
          <horstretch>0</horstretch>
          <verstretch>0</verstretch>
         </sizepolicy>
        </property>
        <property name="maximumSize">
         <size>
          <width>16777215</width>
          <height>16777215</height>
         </size>
        </property>
       </widget>
=======
       <layout class="QGridLayout" name="gridLayout_2">
        <item row="0" column="0">
         <widget class="QmitkPointListWidget" name="m_RegistrationTrackingPoints">
          <property name="sizePolicy">
           <sizepolicy hsizetype="Minimum" vsizetype="Expanding">
            <horstretch>0</horstretch>
            <verstretch>0</verstretch>
           </sizepolicy>
          </property>
         </widget>
        </item>
        <item row="1" column="0">
         <widget class="QFrame" name="m_spaceHolderGroupBox2">
          <property name="minimumSize">
           <size>
            <width>0</width>
            <height>55</height>
           </size>
          </property>
          <property name="frameShape">
           <enum>QFrame::NoFrame</enum>
          </property>
          <property name="frameShadow">
           <enum>QFrame::Raised</enum>
          </property>
          <layout class="QVBoxLayout" name="verticalLayout">
           <item>
            <widget class="QPushButton" name="m_AddTrackingFiducialBtn">
             <property name="sizePolicy">
              <sizepolicy hsizetype="Expanding" vsizetype="Fixed">
               <horstretch>0</horstretch>
               <verstretch>0</verstretch>
              </sizepolicy>
             </property>
             <property name="minimumSize">
              <size>
               <width>0</width>
               <height>35</height>
              </size>
             </property>
             <property name="text">
              <string>&amp;Add current
            instrument position          </string>
             </property>
            </widget>
           </item>
          </layout>
         </widget>
        </item>
       </layout>
      </widget>
     </item>
    </layout>
   </item>
   <item row="2" column="0">
    <layout class="QHBoxLayout" name="horizontalLayout_5">
     <item>
      <widget class="QLabel" name="statusLabel">
       <property name="sizePolicy">
        <sizepolicy hsizetype="Fixed" vsizetype="Fixed">
         <horstretch>0</horstretch>
         <verstretch>0</verstretch>
        </sizepolicy>
       </property>
       <property name="text">
        <string>Status:</string>
       </property>
       <property name="alignment">
        <set>Qt::AlignLeading|Qt::AlignLeft|Qt::AlignTop</set>
       </property>
      </widget>
     </item>
     <item>
      <widget class="QLabel" name="m_RegistrationQualityDisplay">
       <property name="text">
        <string/>
       </property>
       <property name="alignment">
        <set>Qt::AlignCenter</set>
       </property>
>>>>>>> 4975bd71
      </widget>
     </item>
    </layout>
   </item>
  </layout>
  <zorder>m_RegisterFiducialsBtn</zorder>
  <zorder>m_gbFiducialRegistration</zorder>
  <zorder></zorder>
 </widget>
 <customwidgets>
  <customwidget>
   <class>QmitkPointListWidget</class>
   <extends>QWidget</extends>
   <header>QmitkPointListWidget.h</header>
   <container>1</container>
  </customwidget>
 </customwidgets>
 <resources/>
 <connections/>
</ui><|MERGE_RESOLUTION|>--- conflicted
+++ resolved
@@ -6,13 +6,8 @@
    <rect>
     <x>0</x>
     <y>0</y>
-<<<<<<< HEAD
-    <width>570</width>
-    <height>442</height>
-=======
     <width>569</width>
     <height>402</height>
->>>>>>> 4975bd71
    </rect>
   </property>
   <property name="sizePolicy">
@@ -24,88 +19,7 @@
   <property name="windowTitle">
    <string>Form</string>
   </property>
-<<<<<<< HEAD
-  <layout class="QGridLayout" name="gridLayout">
-   <item row="2" column="0" colspan="4">
-    <layout class="QHBoxLayout" name="horizontalLayout_5">
-     <item>
-      <widget class="QLabel" name="statusLabel">
-       <property name="sizePolicy">
-        <sizepolicy hsizetype="Fixed" vsizetype="Fixed">
-         <horstretch>0</horstretch>
-         <verstretch>0</verstretch>
-        </sizepolicy>
-       </property>
-       <property name="text">
-        <string>Status:</string>
-       </property>
-       <property name="alignment">
-        <set>Qt::AlignLeading|Qt::AlignLeft|Qt::AlignTop</set>
-       </property>
-      </widget>
-     </item>
-     <item>
-      <widget class="QLabel" name="m_RegistrationQualityDisplay">
-       <property name="text">
-        <string/>
-       </property>
-       <property name="alignment">
-        <set>Qt::AlignCenter</set>
-       </property>
-      </widget>
-     </item>
-    </layout>
-   </item>
-   <item row="0" column="3">
-    <widget class="QPushButton" name="m_RegisterFiducialsBtn">
-     <property name="sizePolicy">
-      <sizepolicy hsizetype="Expanding" vsizetype="Fixed">
-       <horstretch>0</horstretch>
-       <verstretch>0</verstretch>
-      </sizepolicy>
-     </property>
-     <property name="minimumSize">
-      <size>
-       <width>0</width>
-       <height>40</height>
-      </size>
-     </property>
-     <property name="text">
-      <string>Register (object is moved)</string>
-     </property>
-    </widget>
-   </item>
-   <item row="0" column="1">
-    <layout class="QVBoxLayout" name="verticalLayout_6">
-     <item>
-      <widget class="QCheckBox" name="m_MoveImagePoints">
-       <property name="text">
-        <string>Move Image Points</string>
-       </property>
-      </widget>
-     </item>
-     <item>
-      <widget class="QCheckBox" name="m_UseICPRegistration">
-       <property name="minimumSize">
-        <size>
-         <width>0</width>
-         <height>40</height>
-        </size>
-       </property>
-       <property name="toolTip">
-        <string>&lt;html&gt;&lt;head/&gt;&lt;body&gt;&lt;p&gt;Find fiducial correspondences (needs 6+ fiducial pairs)&lt;/p&gt;&lt;/body&gt;&lt;/html&gt;</string>
-       </property>
-       <property name="text">
-        <string>    Find fiducial
- correspondences</string>
-       </property>
-      </widget>
-     </item>
-    </layout>
-   </item>
-=======
   <layout class="QGridLayout" name="gridLayout_4">
->>>>>>> 4975bd71
    <item row="0" column="0">
     <widget class="QGroupBox" name="m_gbFiducialRegistration">
      <property name="title">
@@ -141,9 +55,6 @@
      </layout>
     </widget>
    </item>
-<<<<<<< HEAD
-   <item row="1" column="0" colspan="4">
-=======
    <item row="0" column="1">
     <layout class="QVBoxLayout" name="verticalLayout_6">
      <item>
@@ -194,7 +105,6 @@
     </widget>
    </item>
    <item row="1" column="0" colspan="3">
->>>>>>> 4975bd71
     <layout class="QHBoxLayout" name="horizontalLayout_4">
      <item>
       <widget class="QGroupBox" name="sourceLandmarksGroupBox">
@@ -207,98 +117,6 @@
        <property name="title">
         <string> Image / object / moving fiducials</string>
        </property>
-<<<<<<< HEAD
-       <widget class="QmitkPointListWidget" name="m_RegistrationImagePoints" native="true">
-        <property name="geometry">
-         <rect>
-          <x>30</x>
-          <y>30</y>
-          <width>210</width>
-          <height>171</height>
-         </rect>
-        </property>
-        <property name="sizePolicy">
-         <sizepolicy hsizetype="Expanding" vsizetype="Expanding">
-          <horstretch>0</horstretch>
-          <verstretch>0</verstretch>
-         </sizepolicy>
-        </property>
-        <property name="maximumSize">
-         <size>
-          <width>16777215</width>
-          <height>16777215</height>
-         </size>
-        </property>
-       </widget>
-       <widget class="QGroupBox" name="m_spaceHolderGroupBox">
-        <property name="geometry">
-         <rect>
-          <x>10</x>
-          <y>229</y>
-          <width>252</width>
-          <height>88</height>
-         </rect>
-        </property>
-        <property name="sizePolicy">
-         <sizepolicy hsizetype="Preferred" vsizetype="Fixed">
-          <horstretch>0</horstretch>
-          <verstretch>0</verstretch>
-         </sizepolicy>
-        </property>
-        <property name="minimumSize">
-         <size>
-          <width>0</width>
-          <height>37</height>
-         </size>
-        </property>
-        <property name="maximumSize">
-         <size>
-          <width>16777215</width>
-          <height>170</height>
-         </size>
-        </property>
-        <property name="title">
-         <string/>
-        </property>
-        <property name="alignment">
-         <set>Qt::AlignCenter</set>
-        </property>
-        <property name="flat">
-         <bool>false</bool>
-        </property>
-        <widget class="QPushButton" name="m_AddImageFiducialBtn">
-         <property name="geometry">
-          <rect>
-           <x>20</x>
-           <y>20</y>
-           <width>201</width>
-           <height>35</height>
-          </rect>
-         </property>
-         <property name="sizePolicy">
-          <sizepolicy hsizetype="Expanding" vsizetype="Fixed">
-           <horstretch>0</horstretch>
-           <verstretch>0</verstretch>
-          </sizepolicy>
-         </property>
-         <property name="minimumSize">
-          <size>
-           <width>0</width>
-           <height>35</height>
-          </size>
-         </property>
-         <property name="maximumSize">
-          <size>
-           <width>16777215</width>
-           <height>70</height>
-          </size>
-         </property>
-         <property name="text">
-          <string>Add image fiducial</string>
-         </property>
-        </widget>
-       </widget>
-=======
        <layout class="QGridLayout" name="gridLayout_3">
         <item row="0" column="0">
          <widget class="QmitkPointListWidget" name="m_RegistrationImagePoints">
@@ -348,7 +166,6 @@
          </widget>
         </item>
        </layout>
->>>>>>> 4975bd71
       </widget>
      </item>
      <item>
@@ -359,108 +176,9 @@
          <verstretch>0</verstretch>
         </sizepolicy>
        </property>
-       <property name="maximumSize">
-        <size>
-         <width>16777215</width>
-         <height>800</height>
-        </size>
-       </property>
        <property name="title">
         <string>Tracker / fixed fiducials </string>
        </property>
-<<<<<<< HEAD
-       <widget class="QGroupBox" name="m_spaceHolderGroupBox2">
-        <property name="geometry">
-         <rect>
-          <x>7</x>
-          <y>216</y>
-          <width>251</width>
-          <height>101</height>
-         </rect>
-        </property>
-        <property name="sizePolicy">
-         <sizepolicy hsizetype="Preferred" vsizetype="Fixed">
-          <horstretch>0</horstretch>
-          <verstretch>0</verstretch>
-         </sizepolicy>
-        </property>
-        <property name="minimumSize">
-         <size>
-          <width>0</width>
-          <height>37</height>
-         </size>
-        </property>
-        <property name="maximumSize">
-         <size>
-          <width>16777215</width>
-          <height>170</height>
-         </size>
-        </property>
-        <property name="title">
-         <string/>
-        </property>
-        <property name="alignment">
-         <set>Qt::AlignCenter</set>
-        </property>
-        <property name="flat">
-         <bool>false</bool>
-        </property>
-        <widget class="QPushButton" name="m_AddTrackingFiducialBtn">
-         <property name="geometry">
-          <rect>
-           <x>10</x>
-           <y>20</y>
-           <width>221</width>
-           <height>71</height>
-          </rect>
-         </property>
-         <property name="sizePolicy">
-          <sizepolicy hsizetype="Expanding" vsizetype="Fixed">
-           <horstretch>0</horstretch>
-           <verstretch>0</verstretch>
-          </sizepolicy>
-         </property>
-         <property name="minimumSize">
-          <size>
-           <width>0</width>
-           <height>37</height>
-          </size>
-         </property>
-         <property name="maximumSize">
-          <size>
-           <width>16777215</width>
-           <height>170</height>
-          </size>
-         </property>
-         <property name="text">
-          <string>&amp;Add current
-instrument position</string>
-         </property>
-        </widget>
-       </widget>
-       <widget class="QmitkPointListWidget" name="m_RegistrationTrackingPoints" native="true">
-        <property name="geometry">
-         <rect>
-          <x>40</x>
-          <y>40</y>
-          <width>221</width>
-          <height>141</height>
-         </rect>
-        </property>
-        <property name="sizePolicy">
-         <sizepolicy hsizetype="Expanding" vsizetype="Expanding">
-          <horstretch>0</horstretch>
-          <verstretch>0</verstretch>
-         </sizepolicy>
-        </property>
-        <property name="maximumSize">
-         <size>
-          <width>16777215</width>
-          <height>16777215</height>
-         </size>
-        </property>
-       </widget>
-=======
        <layout class="QGridLayout" name="gridLayout_2">
         <item row="0" column="0">
          <widget class="QmitkPointListWidget" name="m_RegistrationTrackingPoints">
@@ -541,7 +259,6 @@
        <property name="alignment">
         <set>Qt::AlignCenter</set>
        </property>
->>>>>>> 4975bd71
       </widget>
      </item>
     </layout>
@@ -549,14 +266,12 @@
   </layout>
   <zorder>m_RegisterFiducialsBtn</zorder>
   <zorder>m_gbFiducialRegistration</zorder>
-  <zorder></zorder>
  </widget>
  <customwidgets>
   <customwidget>
    <class>QmitkPointListWidget</class>
-   <extends>QWidget</extends>
+   <extends>QListWidget</extends>
    <header>QmitkPointListWidget.h</header>
-   <container>1</container>
   </customwidget>
  </customwidgets>
  <resources/>
