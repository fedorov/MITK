
# Modules must be listed according to their dependencies
set(module_dirs
<<<<<<< HEAD
    DataTypesExt
    AlgorithmsExt
    MapperExt
    IOExt
    Qt4Qt5TestModule
=======
    LegacyIO
    MitkDataTypesExt
    MitkAlgorithmsExt
    MitkMapperExt
    MitkIOExt
>>>>>>> 9c0eae25
    SceneSerializationBase
    PlanarFigure
    ImageDenoising
    ImageExtraction
    ImageStatistics
    LegacyAdaptors
    IpPicSupport
    Ext
    SceneSerialization
    GraphAlgorithms
    ContourModel
    SurfaceInterpolation
    Segmentation
    PlanarFigureSegmentation
    OpenViewCore
    QmlItems
    QtWidgets
    QtWidgetsExt
    SegmentationUI
    DiffusionImaging
    GPGPU
    IGTBase
    IGT
    CameraCalibration
    RigidRegistration
    RigidRegistrationUI
    DeformableRegistration
    DeformableRegistrationUI
    OpenCL
    OpenCVVideoSupport
    Overlays
    InputDevices
    ToFHardware
    ToFProcessing
    ToFUI
    US
    USUI
    DicomUI
    Simulation
    Remeshing
    Python
    Persistence
    IGTUI
    VtkShaders
)

if(MITK_ENABLE_PIC_READER)
  list(APPEND module_dirs IpPicSupportIO)
endif()

set(MITK_DEFAULT_SUBPROJECTS MITK-Modules)

foreach(module_dir ${module_dirs})
  add_subdirectory(${module_dir})
endforeach()

if(MITK_PRIVATE_MODULES)
  file(GLOB all_subdirs RELATIVE ${MITK_PRIVATE_MODULES} ${MITK_PRIVATE_MODULES}/*)
  foreach(subdir ${all_subdirs})
    string(FIND ${subdir} "." _result)
    if(_result EQUAL -1)
      if(EXISTS ${MITK_PRIVATE_MODULES}/${subdir}/CMakeLists.txt)
        message(STATUS "Found private module ${subdir}")
        add_subdirectory(${MITK_PRIVATE_MODULES}/${subdir} private_modules/${subdir})
    endif()
    endif()
  endforeach()
endif(MITK_PRIVATE_MODULES)
<|MERGE_RESOLUTION|>--- conflicted
+++ resolved
@@ -1,19 +1,12 @@
 
 # Modules must be listed according to their dependencies
 set(module_dirs
-<<<<<<< HEAD
+    LegacyIO
     DataTypesExt
     AlgorithmsExt
     MapperExt
     IOExt
     Qt4Qt5TestModule
-=======
-    LegacyIO
-    MitkDataTypesExt
-    MitkAlgorithmsExt
-    MitkMapperExt
-    MitkIOExt
->>>>>>> 9c0eae25
     SceneSerializationBase
     PlanarFigure
     ImageDenoising
