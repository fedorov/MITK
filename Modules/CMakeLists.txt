
# Modules must be listed according to their dependencies
set(module_dirs
    DataTypesExt
    AlgorithmsExt
    MapperExt
    IOExt
    DICOMReader
    DICOMTesting
    Qt4Qt5TestModule
    SceneSerializationBase
    PlanarFigure
    ImageDenoising
    ImageExtraction
    ImageStatistics
    LegacyAdaptors
    IpPicSupport
    SceneSerialization
    GraphAlgorithms
    ContourModel
    SurfaceInterpolation
    Segmentation
    PlanarFigureSegmentation
    OpenViewCore
    QmlItems
    Overlays
    QtWidgets
    QtWidgetsExt
    SegmentationUI
    DiffusionImaging
    GPGPU
    IGTBase
    IGT
    CameraCalibration
    RigidRegistration
    RigidRegistrationUI
    DeformableRegistration
    DeformableRegistrationUI
    OpenCL
    OpenCVVideoSupport
    QtOverlays
    InputDevices
    ToFHardware
    ToFProcessing
    ToFUI
    US
    USUI
    DicomUI
    Simulation
    Remeshing
    Python
    Persistence
    IGTUI
    VtkShaders
<<<<<<< HEAD
    DicomRT
=======
    XNAT
>>>>>>> dd56b84d
)

if(MITK_ENABLE_PIC_READER)
  list(APPEND module_dirs IpPicSupportIO)
endif()

set(MITK_DEFAULT_SUBPROJECTS MITK-Modules)

foreach(module_dir ${module_dirs})
  add_subdirectory(${module_dir})
endforeach()

if(MITK_PRIVATE_MODULES)
  file(GLOB all_subdirs RELATIVE ${MITK_PRIVATE_MODULES} ${MITK_PRIVATE_MODULES}/*)
  foreach(subdir ${all_subdirs})
    string(FIND ${subdir} "." _result)
    if(_result EQUAL -1)
      if(EXISTS ${MITK_PRIVATE_MODULES}/${subdir}/CMakeLists.txt)
        message(STATUS "Found private module ${subdir}")
        add_subdirectory(${MITK_PRIVATE_MODULES}/${subdir} private_modules/${subdir})
    endif()
    endif()
  endforeach()
endif(MITK_PRIVATE_MODULES)
<|MERGE_RESOLUTION|>--- conflicted
+++ resolved
@@ -52,11 +52,8 @@
     Persistence
     IGTUI
     VtkShaders
-<<<<<<< HEAD
     DicomRT
-=======
     XNAT
->>>>>>> dd56b84d
 )
 
 if(MITK_ENABLE_PIC_READER)
