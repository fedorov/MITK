--- conflicted
+++ resolved
@@ -1,7 +1,6 @@
-<<<<<<< HEAD
 # The project name must correspond to the directory name of your plug-in
 # and must not contain periods.
-IF(MITK_USE_PYTHON)
+IF(MITK_USE_Python)
   PROJECT(org_mitk_gui_qt_python_console)
 
   set(SWIG_PYTHON_WRAPPER _mitkCorePython SwigRuntimePython)
@@ -18,20 +17,4 @@
   
 ELSE()
   MESSAGE("MITK Python Console needs Python. Enable MITK_USE_PYTHON")
-=======
-set(SWIG_PYTHON_WRAPPER _mitkCorePython SwigRuntimePython)
-IF(MITK_USE_Python)
-  IF(MITK_USE_CTK)
-    #SET(ALL_INCLUDE_DIRECTORIES ${ALL_INCLUDE_DIRECTORIES} "${MITK_WRAPPING_SOURCE_DIR}" "${MITK_WRAPPING_BINARY_DIR}/Core")
-    #message(status "MITK_WRAPPING_BINARY_DIR: ${MITK_WRAPPING_BINARY_DIR}")
-    #message(status "MITK_WRAPPING_SOURCE_DIR: ${MITK_WRAPPING_SOURCE_DIR}")
-    INCLUDE_DIRECTORIES("${MITK_WRAPPING_SOURCE_DIR}/CSwig" "${MITK_WRAPPING_BINARY_DIR}/CSwig/Core")
-
-    MACRO_CREATE_MITK_PLUGIN(QmitkExt CTK)
-    TARGET_LINK_LIBRARIES(${PLUGIN_TARGET} ${SWIG_PYTHON_WRAPPER})
-    CONFIGURE_FILE(mitkPythonPath.h.in mitkPythonPath.h)
-  ELSE()
-    MESSAGE("MITK Python support needs CTK. Enable MITK_USE_CTK")
-  ENDIF()
->>>>>>> 59c2fef8
 ENDIF()