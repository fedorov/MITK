MITK_CREATE_MODULE(
  INCLUDE_DIRS Algorithms DataManagement Interactions IO Rendering
<<<<<<< HEAD
  DEPENDS MitkSceneSerializationBase
  # WARNINGS_AS_ERRORS
=======
  DEPENDS Mitk LegacyIO SceneSerializationBase
>>>>>>> 9c0eae25
)

IF( BUILD_TESTING )
add_subdirectory(Testing)
ENDIF()<|MERGE_RESOLUTION|>--- conflicted
+++ resolved
@@ -1,11 +1,7 @@
 MITK_CREATE_MODULE(
   INCLUDE_DIRS Algorithms DataManagement Interactions IO Rendering
-<<<<<<< HEAD
-  DEPENDS MitkSceneSerializationBase
+  DEPENDS MitkLegacyIO MitkSceneSerializationBase
   # WARNINGS_AS_ERRORS
-=======
-  DEPENDS Mitk LegacyIO SceneSerializationBase
->>>>>>> 9c0eae25
 )
 
 IF( BUILD_TESTING )
