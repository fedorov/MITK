--- conflicted
+++ resolved
@@ -1,10 +1,6 @@
-<<<<<<< HEAD
 set(MODULE_IMAGE_TESTS
-  mitkExtractImageFilterTest.cpp
-=======
-SET(MODULE_IMAGE_TESTS
     
->>>>>>> 1c0a5296
+
 )
 set(MODULE_TESTIMAGES
   US4DCyl.pic.gz
