MITK_CREATE_MODULE( Qmitk
<<<<<<< HEAD
               DEPENDS Mitk
               PACKAGE_DEPENDS QVTK
               QT4_MODULES QtCore QtGui
=======
               DEPENDS Mitk PlanarFigure
               PACKAGE_DEPENDS QT QVTK
>>>>>>> 9577a2a7
               SUBPROJECTS MITK-CoreUI
               EXPORT_DEFINE QMITK_EXPORT
)

add_subdirectory(Testing)<|MERGE_RESOLUTION|>--- conflicted
+++ resolved
@@ -1,12 +1,7 @@
 MITK_CREATE_MODULE( Qmitk
-<<<<<<< HEAD
-               DEPENDS Mitk
+               DEPENDS Mitk PlanarFigure
                PACKAGE_DEPENDS QVTK
                QT4_MODULES QtCore QtGui
-=======
-               DEPENDS Mitk PlanarFigure
-               PACKAGE_DEPENDS QT QVTK
->>>>>>> 9577a2a7
                SUBPROJECTS MITK-CoreUI
                EXPORT_DEFINE QMITK_EXPORT
 )
