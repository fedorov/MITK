--- conflicted
+++ resolved
@@ -443,12 +443,8 @@
   }
   this->SetLabelSetPreview(tool->GetPreviewSegmentation());
   WriteStatusMessage("<b>STATUS: </b><i>Segmentation task finished successfully. <br> If multiple Preview objects are selected to Confirm, "
-<<<<<<< HEAD
-                     "they will be merged. Any unselected Preview objects will be lost.</i>");
-=======
   "they will be merged. Any unselected Preview objects will be lost.</i>");
   this->ActualizePreviewLabelVisibility();
->>>>>>> b878213f
 }
 
 void QmitknnUNetToolGUI::ShowEnsembleLayout(bool visible)
