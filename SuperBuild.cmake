--- conflicted
+++ resolved
@@ -278,12 +278,8 @@
   MITK_USE_OpenCL
   MITK_USE_OpenCV
   MITK_USE_Poco
-<<<<<<< HEAD
-=======
+  MITK_USE_Python
   MITK_USE_Redland
-  MITK_USE_SOFA
->>>>>>> cb9f1993
-  MITK_USE_Python
   MITK_USE_SOFA
   MITK_USE_SYSTEM_Boost
 
