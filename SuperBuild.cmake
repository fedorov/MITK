--- conflicted
+++ resolved
@@ -255,10 +255,9 @@
   DOWNLOAD_COMMAND ""
   CMAKE_GENERATOR ${gen}
   CMAKE_CACHE_ARGS
-<<<<<<< HEAD
     # --------------- Build options ----------------
     -DBUILD_TESTING:BOOL=${ep_build_testing}
-    -DCMAKE_INSTALL_PREFIX:PATH=${ep_install_dir}
+    -DCMAKE_INSTALL_PREFIX:PATH=${CMAKE_BINARY_DIR}/MITK-build/install
     -DBUILD_SHARED_LIBS:BOOL=ON
     -DCMAKE_BUILD_TYPE:STRING=${CMAKE_BUILD_TYPE}
     # --------------- Compile options ----------------
@@ -280,13 +279,6 @@
     "-DCMAKE_SHARED_LINKER_FLAGS:STRING=${CMAKE_SHARED_LINKER_FLAGS} ${MITK_ADDITIONAL_SHARED_LINKER_FLAGS}"
     "-DCMAKE_MODULE_LINKER_FLAGS:STRING=${CMAKE_MODULE_LINKER_FLAGS} ${MITK_ADDITIONAL_MODULE_LINKER_FLAGS}"
     # Output directories
-=======
-    ${ep_common_args}
-    -DCMAKE_INSTALL_PREFIX:PATH=${CMAKE_BINARY_DIR}/MITK-build/install
-    ${mitk_superbuild_boolean_args}
-    ${mitk_optional_cache_args}
-    -DMITK_USE_SUPERBUILD:BOOL=OFF
->>>>>>> 4cfe4de9
     -DMITK_CMAKE_LIBRARY_OUTPUT_DIRECTORY:PATH=${MITK_CMAKE_LIBRARY_OUTPUT_DIRECTORY}
     -DMITK_CMAKE_RUNTIME_OUTPUT_DIRECTORY:PATH=${MITK_CMAKE_RUNTIME_OUTPUT_DIRECTORY}
     -DMITK_CMAKE_ARCHIVE_OUTPUT_DIRECTORY:PATH=${MITK_CMAKE_ARCHIVE_OUTPUT_DIRECTORY}
