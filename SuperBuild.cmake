--- conflicted
+++ resolved
@@ -93,13 +93,10 @@
   Swig
   SimpleITK
   Eigen
-<<<<<<< HEAD
   raptor2
   rasqal
   redland
-=======
   OpenIGTLink
->>>>>>> a6537766
   )
 
 # These are "hard" dependencies and always set to ON
