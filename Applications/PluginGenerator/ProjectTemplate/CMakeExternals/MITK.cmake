#-----------------------------------------------------------------------------
# MITK
#-----------------------------------------------------------------------------

set(MITK_DEPENDS)
set(proj_DEPENDENCIES)
set(proj MITK)

if(NOT MITK_DIR)

  #-----------------------------------------------------------------------------
  # Create CMake options to customize the MITK build
  #-----------------------------------------------------------------------------

  option(MITK_USE_SUPERBUILD "Use superbuild for MITK" ON)
  option(MITK_USE_BLUEBERRY "Build the BlueBerry platform in MITK" ON)
  option(MITK_BUILD_EXAMPLES "Build the MITK examples" OFF)
  option(MITK_BUILD_ALL_PLUGINS "Build all MITK plugins" OFF)
  option(MITK_BUILD_TESTING "Build the MITK unit tests" OFF)
  option(MITK_USE_ACVD "Use Approximated Centroidal Voronoi Diagrams" OFF)
  option(MITK_USE_CTK "Use CTK in MITK" ${MITK_USE_BLUEBERRY})
  option(MITK_USE_DCMTK "Use DCMTK in MITK" ON)
<<<<<<< HEAD
  option(MITK_USE_Qt5 "Use Qt 5 library in MITK" ON)
=======
  option(MITK_USE_DCMQI "Use dcmqi in MITK" OFF)
  option(MITK_USE_QT "Use Qt library in MITK" ON)
>>>>>>> bd25dd58
  option(MITK_USE_OpenCV "Use Intel's OpenCV library" OFF)
  option(MITK_USE_SOFA "Use Simulation Open Framework Architecture" OFF)
  option(MITK_USE_VMTK "Use the Vascular Modeling Toolkit in MITK" OFF)
  option(MITK_USE_Python "Enable Python wrapping in MITK" OFF)

  if(MITK_USE_BLUEBERRY AND NOT MITK_USE_CTK)
    message("Forcing MITK_USE_CTK to ON because of MITK_USE_BLUEBERRY")
    set(MITK_USE_CTK ON CACHE BOOL "Use CTK in MITK" FORCE)
  endif()

  if(MITK_USE_CTK AND NOT MITK_USE_Qt5)
    message("Forcing MITK_USE_Qt5 to ON because of MITK_USE_CTK")
    set(MITK_USE_Qt5 ON CACHE BOOL "Use Qt 5 library in MITK" FORCE)
  endif()

  set(MITK_USE_CableSwig ${MITK_USE_Python})
  set(MITK_USE_GDCM 1)
  set(MITK_USE_ITK 1)
  set(MITK_USE_VTK 1)

  mark_as_advanced(MITK_USE_SUPERBUILD
                   MITK_BUILD_ALL_PLUGINS
                   MITK_BUILD_TESTING
                   )

  set(mitk_cmake_boolean_args
    MITK_USE_SUPERBUILD
    MITK_USE_BLUEBERRY
    MITK_BUILD_EXAMPLES
    MITK_BUILD_ALL_PLUGINS
    MITK_USE_ACVD
    MITK_USE_CTK
    MITK_USE_DCMTK
<<<<<<< HEAD
    MITK_USE_Qt5
=======
    MITK_USE_DCMQI
    MITK_USE_QT
>>>>>>> bd25dd58
    MITK_USE_OpenCV
    MITK_USE_SOFA
    MITK_USE_VMTK
    MITK_USE_Python
   )

  if(MITK_USE_Qt5)
    # Look for Qt at the superbuild level, to catch missing Qt libs early
    find_package(Qt5Widgets REQUIRED)
  endif()

  set(additional_mitk_cmakevars )

  # Configure the set of default pixel types
  set(MITK_ACCESSBYITK_INTEGRAL_PIXEL_TYPES
      "int, unsigned int, short, unsigned short, char, unsigned char"
      CACHE STRING "List of integral pixel types used in AccessByItk and InstantiateAccessFunction macros")

  set(MITK_ACCESSBYITK_FLOATING_PIXEL_TYPES
      "double, float"
      CACHE STRING "List of floating pixel types used in AccessByItk and InstantiateAccessFunction macros")

  set(MITK_ACCESSBYITK_COMPOSITE_PIXEL_TYPES
      ""
      CACHE STRING "List of composite pixel types used in AccessByItk and InstantiateAccessFunction macros")

  set(MITK_ACCESSBYITK_DIMENSIONS
      "2,3"
      CACHE STRING "List of dimensions used in AccessByItk and InstantiateAccessFunction macros")

  foreach(_arg MITK_ACCESSBYITK_INTEGRAL_PIXEL_TYPES MITK_ACCESSBYITK_FLOATING_PIXEL_TYPES
               MITK_ACCESSBYITK_COMPOSITE_PIXEL_TYPES MITK_ACCESSBYITK_DIMENSIONS)
    mark_as_advanced(${_arg})
    list(APPEND additional_mitk_cmakevars "-D${_arg}:STRING=${${_arg}}")
  endforeach()

  #-----------------------------------------------------------------------------
  # Create options to inject pre-build dependencies
  #-----------------------------------------------------------------------------

  foreach(proj CTK DCMTK DCMQI GDCM VTK ACVD ITK OpenCV SOFA VMTK CableSwig)
    if(MITK_USE_${proj})
      set(MITK_${proj}_DIR "${${proj}_DIR}" CACHE PATH "Path to ${proj} build directory")
      mark_as_advanced(MITK_${proj}_DIR)
      if(MITK_${proj}_DIR)
        list(APPEND additional_mitk_cmakevars "-D${proj}_DIR:PATH=${MITK_${proj}_DIR}")
      endif()
    endif()
  endforeach()

  set(MITK_BOOST_ROOT "${BOOST_ROOT}" CACHE PATH "Path to Boost directory")
  mark_as_advanced(MITK_BOOST_ROOT)
  if(MITK_BOOST_ROOT)
    list(APPEND additional_mitk_cmakevars "-DBOOST_ROOT:PATH=${MITK_BOOST_ROOT}")
  endif()

  set(MITK_SOURCE_DIR "" CACHE PATH "MITK source code location. If empty, MITK will be cloned from MITK_GIT_REPOSITORY")
  set(MITK_GIT_REPOSITORY "https://phabricator.mitk.org/diffusion/MITK/mitk.git" CACHE STRING "The git repository for cloning MITK")
  set(MITK_GIT_TAG "origin/release/2016-11" CACHE STRING "The git tag/hash to be used when cloning from MITK_GIT_REPOSITORY")
  mark_as_advanced(MITK_SOURCE_DIR MITK_GIT_REPOSITORY MITK_GIT_TAG)

  #-----------------------------------------------------------------------------
  # Create the final variable containing superbuild boolean args
  #-----------------------------------------------------------------------------

  set(mitk_boolean_args)
  foreach(mitk_cmake_arg ${mitk_cmake_boolean_args})
    list(APPEND mitk_boolean_args -D${mitk_cmake_arg}:BOOL=${${mitk_cmake_arg}})
  endforeach()

  #-----------------------------------------------------------------------------
  # Additional MITK CMake variables
  #-----------------------------------------------------------------------------

  if(MITK_USE_Qt5)
    list(APPEND additional_mitk_cmakevars "-DCMAKE_PREFIX_PATH:PATH=${CMAKE_PREFIX_PATH}")
  endif()

  if(MITK_USE_CTK)
    list(APPEND additional_mitk_cmakevars "-DGIT_EXECUTABLE:FILEPATH=${GIT_EXECUTABLE}")
  endif()

  if(MITK_INITIAL_CACHE_FILE)
    list(APPEND additional_mitk_cmakevars "-DMITK_INITIAL_CACHE_FILE:INTERNAL=${MITK_INITIAL_CACHE_FILE}")
  endif()

  if(MITK_USE_SUPERBUILD)
    set(MITK_BINARY_DIR ${proj}-superbuild)
  else()
    set(MITK_BINARY_DIR ${proj}-build)
  endif()

  set(proj_DEPENDENCIES)
  set(MITK_DEPENDS ${proj})

  # Configure the MITK souce code location

  if(NOT MITK_SOURCE_DIR)
    set(mitk_source_location
        SOURCE_DIR ${CMAKE_BINARY_DIR}/${proj}
        GIT_REPOSITORY ${MITK_GIT_REPOSITORY}
        GIT_TAG ${MITK_GIT_TAG}
        )
  else()
    set(mitk_source_location
        SOURCE_DIR ${MITK_SOURCE_DIR}
       )
  endif()

  ExternalProject_Add(${proj}
    ${mitk_source_location}
    BINARY_DIR ${MITK_BINARY_DIR}
    PREFIX ${proj}${ep_suffix}
    INSTALL_COMMAND ""
    CMAKE_GENERATOR ${gen}
    CMAKE_ARGS
      ${ep_common_args}
      ${mitk_boolean_args}
      ${additional_mitk_cmakevars}
      -DBUILD_SHARED_LIBS:BOOL=ON
      -DBUILD_TESTING:BOOL=${MITK_BUILD_TESTING}
    CMAKE_CACHE_ARGS
      ${ep_common_cache_args}
    CMAKE_CACHE_DEFAULT_ARGS
      ${ep_common_cache_default_args}
    DEPENDS
      ${proj_DEPENDENCIES}
    )

  if(MITK_USE_SUPERBUILD)
    set(MITK_DIR "${CMAKE_CURRENT_BINARY_DIR}/${MITK_BINARY_DIR}/MITK-build")
  else()
    set(MITK_DIR "${CMAKE_CURRENT_BINARY_DIR}/${MITK_BINARY_DIR}")
  endif()

else()

  # The project is provided using MITK_DIR, nevertheless since other
  # projects may depend on MITK, let's add an 'empty' one
  MacroEmptyExternalProject(${proj} "${proj_DEPENDENCIES}")

  # Further, do some sanity checks in the case of a pre-built MITK
  set(my_itk_dir ${ITK_DIR})
  set(my_vtk_dir ${VTK_DIR})

  find_package(MITK REQUIRED)

  if(my_itk_dir AND NOT my_itk_dir STREQUAL ${ITK_DIR})
    message(FATAL_ERROR "ITK packages do not match:\n   ${MY_PROJECT_NAME}: ${my_itk_dir}\n  MITK: ${ITK_DIR}")
  endif()

  if(my_vtk_dir AND NOT my_vtk_dir STREQUAL ${VTK_DIR})
    message(FATAL_ERROR "VTK packages do not match:\n   ${MY_PROJECT_NAME}: ${my_vtk_dir}\n  MITK: ${VTK_DIR}")
  endif()

endif()<|MERGE_RESOLUTION|>--- conflicted
+++ resolved
@@ -20,12 +20,8 @@
   option(MITK_USE_ACVD "Use Approximated Centroidal Voronoi Diagrams" OFF)
   option(MITK_USE_CTK "Use CTK in MITK" ${MITK_USE_BLUEBERRY})
   option(MITK_USE_DCMTK "Use DCMTK in MITK" ON)
-<<<<<<< HEAD
   option(MITK_USE_Qt5 "Use Qt 5 library in MITK" ON)
-=======
   option(MITK_USE_DCMQI "Use dcmqi in MITK" OFF)
-  option(MITK_USE_QT "Use Qt library in MITK" ON)
->>>>>>> bd25dd58
   option(MITK_USE_OpenCV "Use Intel's OpenCV library" OFF)
   option(MITK_USE_SOFA "Use Simulation Open Framework Architecture" OFF)
   option(MITK_USE_VMTK "Use the Vascular Modeling Toolkit in MITK" OFF)
@@ -59,12 +55,8 @@
     MITK_USE_ACVD
     MITK_USE_CTK
     MITK_USE_DCMTK
-<<<<<<< HEAD
     MITK_USE_Qt5
-=======
     MITK_USE_DCMQI
-    MITK_USE_QT
->>>>>>> bd25dd58
     MITK_USE_OpenCV
     MITK_USE_SOFA
     MITK_USE_VMTK
