--- conflicted
+++ resolved
@@ -19,11 +19,8 @@
   EXCLUDE_PLUGINS ${_exclude_plugins}
   ${_app_options}
 )
-<<<<<<< HEAD
+
 mitk_use_modules(TARGET ${MY_APP_NAME}
   MODULES MitkAppUtil
-  PACKAGES Qt4|QtGui Qt5|Widgets
-)
-=======
-mitk_use_modules(TARGET ${MY_APP_NAME} PACKAGES Qt5|Widgets)
->>>>>>> 2d856296
+  PACKAGES Qt5|Widgets
+)